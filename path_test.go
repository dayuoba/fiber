// ⚡️ Fiber is an Express inspired web framework written in Go with ☕️
// 📝 Github Repository: https://github.com/gofiber/fiber
// 📌 API Documentation: https://docs.gofiber.io

package fiber

import (
	"fmt"
	"testing"

	"github.com/stretchr/testify/require"
)

// go test -race -run Test_Path_parseRoute
func Test_Path_parseRoute(t *testing.T) {
	var rp routeParser

	rp = parseRoute("/shop/product/::filter/color::color/size::size")
	require.Equal(t, routeParser{
		segs: []*routeSegment{
			{Const: "/shop/product/:", Length: 15},
			{IsParam: true, ParamName: "filter", ComparePart: "/color:", PartCount: 1},
			{Const: "/color:", Length: 7},
			{IsParam: true, ParamName: "color", ComparePart: "/size:", PartCount: 1},
			{Const: "/size:", Length: 6},
			{IsParam: true, ParamName: "size", IsLast: true},
		},
		params: []string{"filter", "color", "size"},
	}, rp)

	rp = parseRoute("/api/v1/:param/abc/*")
	require.Equal(t, routeParser{
		segs: []*routeSegment{
			{Const: "/api/v1/", Length: 8},
			{IsParam: true, ParamName: "param", ComparePart: "/abc", PartCount: 1},
			{Const: "/abc/", Length: 5, HasOptionalSlash: true},
			{IsParam: true, ParamName: "*1", IsGreedy: true, IsOptional: true, IsLast: true},
		},
		params:        []string{"param", "*1"},
		wildCardCount: 1,
	}, rp)

	rp = parseRoute("/v1/some/resource/name\\:customVerb")
	require.Equal(t, routeParser{
		segs: []*routeSegment{
			{Const: "/v1/some/resource/name:customVerb", Length: 33, IsLast: true},
		},
		params: nil,
	}, rp)

	rp = parseRoute("/v1/some/resource/:name\\:customVerb")
	require.Equal(t, routeParser{
		segs: []*routeSegment{
			{Const: "/v1/some/resource/", Length: 18},
			{IsParam: true, ParamName: "name", ComparePart: ":customVerb", PartCount: 1},
			{Const: ":customVerb", Length: 11, IsLast: true},
		},
		params: []string{"name"},
	}, rp)

	// heavy test with escaped charaters
	rp = parseRoute("/v1/some/resource/name\\\\:customVerb?\\?/:param/*")
	require.Equal(t, routeParser{
		segs: []*routeSegment{
			{Const: "/v1/some/resource/name:customVerb??/", Length: 36},
			{IsParam: true, ParamName: "param", ComparePart: "/", PartCount: 1},
			{Const: "/", Length: 1, HasOptionalSlash: true},
			{IsParam: true, ParamName: "*1", IsGreedy: true, IsOptional: true, IsLast: true},
		},
		params:        []string{"param", "*1"},
		wildCardCount: 1,
	}, rp)

	rp = parseRoute("/api/*/:param/:param2")
	require.Equal(t, routeParser{
		segs: []*routeSegment{
			{Const: "/api/", Length: 5, HasOptionalSlash: true},
			{IsParam: true, ParamName: "*1", IsGreedy: true, IsOptional: true, ComparePart: "/", PartCount: 2},
			{Const: "/", Length: 1},
			{IsParam: true, ParamName: "param", ComparePart: "/", PartCount: 1},
			{Const: "/", Length: 1},
			{IsParam: true, ParamName: "param2", IsLast: true},
		},
		params:        []string{"*1", "param", "param2"},
		wildCardCount: 1,
	}, rp)

	rp = parseRoute("/test:optional?:optional2?")
	require.Equal(t, routeParser{
		segs: []*routeSegment{
			{Const: "/test", Length: 5},
			{IsParam: true, ParamName: "optional", IsOptional: true, Length: 1},
			{IsParam: true, ParamName: "optional2", IsOptional: true, IsLast: true},
		},
		params: []string{"optional", "optional2"},
	}, rp)

	rp = parseRoute("/config/+.json")
	require.Equal(t, routeParser{
		segs: []*routeSegment{
			{Const: "/config/", Length: 8},
			{IsParam: true, ParamName: "+1", IsGreedy: true, IsOptional: false, ComparePart: ".json", PartCount: 1},
			{Const: ".json", Length: 5, IsLast: true},
		},
		params:    []string{"+1"},
		plusCount: 1,
	}, rp)

	rp = parseRoute("/api/:day.:month?.:year?")
	require.Equal(t, routeParser{
		segs: []*routeSegment{
			{Const: "/api/", Length: 5},
			{IsParam: true, ParamName: "day", IsOptional: false, ComparePart: ".", PartCount: 2},
			{Const: ".", Length: 1},
			{IsParam: true, ParamName: "month", IsOptional: true, ComparePart: ".", PartCount: 1},
			{Const: ".", Length: 1},
			{IsParam: true, ParamName: "year", IsOptional: true, IsLast: true},
		},
		params: []string{"day", "month", "year"},
	}, rp)

	rp = parseRoute("/*v1*/proxy")
	require.Equal(t, routeParser{
		segs: []*routeSegment{
			{Const: "/", Length: 1, HasOptionalSlash: true},
			{IsParam: true, ParamName: "*1", IsGreedy: true, IsOptional: true, ComparePart: "v1", PartCount: 1},
			{Const: "v1", Length: 2},
			{IsParam: true, ParamName: "*2", IsGreedy: true, IsOptional: true, ComparePart: "/proxy", PartCount: 1},
			{Const: "/proxy", Length: 6, IsLast: true},
		},
		params:        []string{"*1", "*2"},
		wildCardCount: 2,
	}, rp)

}

// go test -race -run Test_Path_matchParams
func Test_Path_matchParams(t *testing.T) {
	t.Parallel()
	type testparams struct {
		url          string
		params       []string
		match        bool
		partialCheck bool
	}
	var ctxParams [maxParams]string
	testCase := func(r string, cases []testparams) {
		parser := parseRoute(r)
		for _, c := range cases {
			match := parser.getMatch(c.url, c.url, &ctxParams, c.partialCheck)
			require.Equal(t, c.match, match, fmt.Sprintf("route: '%s', url: '%s'", r, c.url))
			if match && len(c.params) > 0 {
				require.Equal(t, c.params[0:len(c.params)], ctxParams[0:len(c.params)], fmt.Sprintf("route: '%s', url: '%s'", r, c.url))
			}
		}
	}
	testCase("/api/v1/:param/*", []testparams{
		{url: "/api/v1/entity", params: []string{"entity", ""}, match: true},
		{url: "/api/v1/entity/", params: []string{"entity", ""}, match: true},
		{url: "/api/v1/entity/1", params: []string{"entity", "1"}, match: true},
		{url: "/api/v", params: nil, match: false},
		{url: "/api/v2", params: nil, match: false},
		{url: "/api/v1/", params: nil, match: false},
	})
	testCase("/api/v1/:param/+", []testparams{
		{url: "/api/v1/entity", params: nil, match: false},
		{url: "/api/v1/entity/", params: nil, match: false},
		{url: "/api/v1/entity/1", params: []string{"entity", "1"}, match: true},
		{url: "/api/v", params: nil, match: false},
		{url: "/api/v2", params: nil, match: false},
		{url: "/api/v1/", params: nil, match: false},
	})
	testCase("/api/v1/:param?", []testparams{
		{url: "/api/v1", params: []string{""}, match: true},
		{url: "/api/v1/", params: []string{""}, match: true},
		{url: "/api/v1/optional", params: []string{"optional"}, match: true},
		{url: "/api/v", params: nil, match: false},
		{url: "/api/v2", params: nil, match: false},
		{url: "/api/xyz", params: nil, match: false},
	})
	testCase("/v1/some/resource/name\\:customVerb", []testparams{
		{url: "/v1/some/resource/name:customVerb", params: nil, match: true},
		{url: "/v1/some/resource/name:test", params: nil, match: false},
	})
	testCase("/v1/some/resource/:name\\:customVerb", []testparams{
		{url: "/v1/some/resource/test:customVerb", params: []string{"test"}, match: true},
		{url: "/v1/some/resource/test:test", params: nil, match: false},
	})
	testCase("/v1/some/resource/name\\\\:customVerb?\\?/:param/*", []testparams{
		{url: "/v1/some/resource/name:customVerb??/test/optionalWildCard/character", params: []string{"test", "optionalWildCard/character"}, match: true},
		{url: "/v1/some/resource/name:customVerb??/test", params: []string{"test", ""}, match: true},
	})
	testCase("/api/v1/*", []testparams{
		{url: "/api/v1", params: []string{""}, match: true},
		{url: "/api/v1/", params: []string{""}, match: true},
		{url: "/api/v1/entity", params: []string{"entity"}, match: true},
		{url: "/api/v1/entity/1/2", params: []string{"entity/1/2"}, match: true},
		{url: "/api/v1/Entity/1/2", params: []string{"Entity/1/2"}, match: true},
		{url: "/api/v", params: nil, match: false},
		{url: "/api/v2", params: nil, match: false},
		{url: "/api/abc", params: nil, match: false},
	})
	testCase("/api/v1/:param", []testparams{
		{url: "/api/v1/entity", params: []string{"entity"}, match: true},
		{url: "/api/v1/entity/8728382", params: nil, match: false},
		{url: "/api/v1", params: nil, match: false},
		{url: "/api/v1/", params: nil, match: false},
	})
	testCase("/api/v1/:param-:param2", []testparams{
		{url: "/api/v1/entity-entity2", params: []string{"entity", "entity2"}, match: true},
		{url: "/api/v1/entity/8728382", params: nil, match: false},
		{url: "/api/v1/entity-8728382", params: []string{"entity", "8728382"}, match: true},
		{url: "/api/v1", params: nil, match: false},
		{url: "/api/v1/", params: nil, match: false},
	})
	testCase("/api/v1/:filename.:extension", []testparams{
		{url: "/api/v1/test.pdf", params: []string{"test", "pdf"}, match: true},
		{url: "/api/v1/test/pdf", params: nil, match: false},
		{url: "/api/v1/test-pdf", params: nil, match: false},
		{url: "/api/v1/test_pdf", params: nil, match: false},
		{url: "/api/v1", params: nil, match: false},
		{url: "/api/v1/", params: nil, match: false},
	})
	testCase("/api/v1/const", []testparams{
		{url: "/api/v1/const", params: []string{}, match: true},
		{url: "/api/v1", params: nil, match: false},
		{url: "/api/v1/", params: nil, match: false},
		{url: "/api/v1/something", params: nil, match: false},
	})
	testCase("/api/:param/fixedEnd", []testparams{
		{url: "/api/abc/fixedEnd", params: []string{"abc"}, match: true},
		{url: "/api/abc/def/fixedEnd", params: nil, match: false},
	})
	testCase("/shop/product/::filter/color::color/size::size", []testparams{
		{url: "/shop/product/:test/color:blue/size:xs", params: []string{"test", "blue", "xs"}, match: true},
		{url: "/shop/product/test/color:blue/size:xs", params: nil, match: false},
	})
	testCase("/::param?", []testparams{
		{url: "/:hello", params: []string{"hello"}, match: true},
		{url: "/:", params: []string{""}, match: true},
		{url: "/", params: nil, match: false},
	})
	// successive parameters, each take one character and the last parameter gets everything
	testCase("/test:sign:param", []testparams{
		{url: "/test-abc", params: []string{"-", "abc"}, match: true},
		{url: "/test", params: nil, match: false},
	})
	// optional parameters are not greedy
	testCase("/:param1:param2?:param3", []testparams{
		{url: "/abbbc", params: []string{"a", "b", "bbc"}, match: true},
		// {url: "/ac", params: []string{"a", "", "c"}, match: true}, // TODO: fix it
		{url: "/test", params: []string{"t", "e", "st"}, match: true},
	})
	testCase("/test:optional?:mandatory", []testparams{
		// {url: "/testo", params: []string{"", "o"}, match: true}, // TODO: fix it
		{url: "/testoaaa", params: []string{"o", "aaa"}, match: true},
		{url: "/test", params: nil, match: false},
	})
	testCase("/test:optional?:optional2?", []testparams{
		{url: "/testo", params: []string{"o", ""}, match: true},
		{url: "/testoaaa", params: []string{"o", "aaa"}, match: true},
		{url: "/test", params: []string{"", ""}, match: true},
		{url: "/tes", params: nil, match: false},
	})
	testCase("/foo:param?bar", []testparams{
		{url: "/foofaselbar", params: []string{"fasel"}, match: true},
		{url: "/foobar", params: []string{""}, match: true},
		{url: "/fooba", params: nil, match: false},
		{url: "/fobar", params: nil, match: false},
	})
	testCase("/foo*bar", []testparams{
		{url: "/foofaselbar", params: []string{"fasel"}, match: true},
		{url: "/foobar", params: []string{""}, match: true},
		{url: "/", params: nil, match: false},
	})
	testCase("/foo+bar", []testparams{
		{url: "/foofaselbar", params: []string{"fasel"}, match: true},
		{url: "/foobar", params: nil, match: false},
		{url: "/", params: nil, match: false},
	})
	testCase("/a*cde*g/", []testparams{
		{url: "/abbbcdefffg", params: []string{"bbb", "fff"}, match: true},
		{url: "/acdeg", params: []string{"", ""}, match: true},
		{url: "/", params: nil, match: false},
	})
	testCase("/*v1*/proxy", []testparams{
		{url: "/customer/v1/cart/proxy", params: []string{"customer/", "/cart"}, match: true},
		{url: "/v1/proxy", params: []string{"", ""}, match: true},
		{url: "/v1/", params: nil, match: false},
	})
	// successive wildcard -> first wildcard is greedy
	testCase("/foo***bar", []testparams{
		{url: "/foo*abar", params: []string{"*a", "", ""}, match: true},
		{url: "/foo*bar", params: []string{"*", "", ""}, match: true},
		{url: "/foobar", params: []string{"", "", ""}, match: true},
		{url: "/fooba", params: nil, match: false},
	})
	// chars in front of an parameter
	testCase("/name::name", []testparams{
		{url: "/name:john", params: []string{"john"}, match: true},
	})
	testCase("/@:name", []testparams{
		{url: "/@john", params: []string{"john"}, match: true},
	})
	testCase("/-:name", []testparams{
		{url: "/-john", params: []string{"john"}, match: true},
	})
	testCase("/.:name", []testparams{
		{url: "/.john", params: []string{"john"}, match: true},
	})
	testCase("/api/v1/:param/abc/*", []testparams{
		{url: "/api/v1/well/abc/wildcard", params: []string{"well", "wildcard"}, match: true},
		{url: "/api/v1/well/abc/", params: []string{"well", ""}, match: true},
		{url: "/api/v1/well/abc", params: []string{"well", ""}, match: true},
		{url: "/api/v1/well/ttt", params: nil, match: false},
	})
	testCase("/api/:day/:month?/:year?", []testparams{
		{url: "/api/1", params: []string{"1", "", ""}, match: true},
		{url: "/api/1/", params: []string{"1", "", ""}, match: true},
		{url: "/api/1//", params: []string{"1", "", ""}, match: true},
		{url: "/api/1/-/", params: []string{"1", "-", ""}, match: true},
		{url: "/api/1-", params: []string{"1-", "", ""}, match: true},
		{url: "/api/1.", params: []string{"1.", "", ""}, match: true},
		{url: "/api/1/2", params: []string{"1", "2", ""}, match: true},
		{url: "/api/1/2/3", params: []string{"1", "2", "3"}, match: true},
		{url: "/api/", params: nil, match: false},
	})
	testCase("/api/:day.:month?.:year?", []testparams{
		{url: "/api/1", params: nil, match: false},
		{url: "/api/1/", params: nil, match: false},
		{url: "/api/1.", params: nil, match: false},
		{url: "/api/1..", params: []string{"1", "", ""}, match: true},
		{url: "/api/1.2", params: nil, match: false},
		{url: "/api/1.2.", params: []string{"1", "2", ""}, match: true},
		{url: "/api/1.2.3", params: []string{"1", "2", "3"}, match: true},
		{url: "/api/", params: nil, match: false},
	})
	testCase("/api/:day-:month?-:year?", []testparams{
		{url: "/api/1", params: nil, match: false},
		{url: "/api/1/", params: nil, match: false},
		{url: "/api/1-", params: nil, match: false},
		{url: "/api/1--", params: []string{"1", "", ""}, match: true},
		{url: "/api/1-/", params: nil, match: false},
		// {url: "/api/1-/-", params: nil, match: false}, // TODO: fix this part
		{url: "/api/1-2", params: nil, match: false},
		{url: "/api/1-2-", params: []string{"1", "2", ""}, match: true},
		{url: "/api/1-2-3", params: []string{"1", "2", "3"}, match: true},
		{url: "/api/", params: nil, match: false},
	})
	testCase("/api/*", []testparams{
		{url: "/api/", params: []string{""}, match: true},
		{url: "/api/joker", params: []string{"joker"}, match: true},
		{url: "/api", params: []string{""}, match: true},
		{url: "/api/v1/entity", params: []string{"v1/entity"}, match: true},
		{url: "/api2/v1/entity", params: nil, match: false},
		{url: "/api_ignore/v1/entity", params: nil, match: false},
	})
	testCase("/partialCheck/foo/bar/:param", []testparams{
		{url: "/partialCheck/foo/bar/test", params: []string{"test"}, match: true, partialCheck: true},
		{url: "/partialCheck/foo/bar/test/test2", params: []string{"test"}, match: true, partialCheck: true},
		{url: "/partialCheck/foo/bar", params: nil, match: false, partialCheck: true},
		{url: "/partiaFoo", params: nil, match: false, partialCheck: true},
	})
	testCase("/", []testparams{
		{url: "/api", params: nil, match: false},
		{url: "", params: []string{}, match: true},
		{url: "/", params: []string{}, match: true},
	})
	testCase("/config/abc.json", []testparams{
		{url: "/config/abc.json", params: []string{}, match: true},
		{url: "config/abc.json", params: nil, match: false},
		{url: "/config/efg.json", params: nil, match: false},
		{url: "/config", params: nil, match: false},
	})
	testCase("/config/*.json", []testparams{
		{url: "/config/abc.json", params: []string{"abc"}, match: true},
		{url: "/config/efg.json", params: []string{"efg"}, match: true},
		{url: "/config/.json", params: []string{""}, match: true},
		{url: "/config/efg.csv", params: nil, match: false},
		{url: "config/abc.json", params: nil, match: false},
		{url: "/config", params: nil, match: false},
	})
	testCase("/config/+.json", []testparams{
		{url: "/config/abc.json", params: []string{"abc"}, match: true},
		{url: "/config/.json", params: nil, match: false},
		{url: "/config/efg.json", params: []string{"efg"}, match: true},
		{url: "/config/efg.csv", params: nil, match: false},
		{url: "config/abc.json", params: nil, match: false},
		{url: "/config", params: nil, match: false},
	})
	testCase("/xyz", []testparams{
		{url: "xyz", params: nil, match: false},
		{url: "xyz/", params: nil, match: false},
	})
	testCase("/api/*/:param?", []testparams{
		{url: "/api/", params: []string{"", ""}, match: true},
		{url: "/api/joker", params: []string{"joker", ""}, match: true},
		{url: "/api/joker/batman", params: []string{"joker", "batman"}, match: true},
		{url: "/api/joker//batman", params: []string{"joker/", "batman"}, match: true},
		{url: "/api/joker/batman/robin", params: []string{"joker/batman", "robin"}, match: true},
		{url: "/api/joker/batman/robin/1", params: []string{"joker/batman/robin", "1"}, match: true},
		{url: "/api/joker/batman/robin/1/", params: []string{"joker/batman/robin/1", ""}, match: true},
		{url: "/api/joker-batman/robin/1", params: []string{"joker-batman/robin", "1"}, match: true},
		{url: "/api/joker-batman-robin/1", params: []string{"joker-batman-robin", "1"}, match: true},
		{url: "/api/joker-batman-robin-1", params: []string{"joker-batman-robin-1", ""}, match: true},
		{url: "/api", params: []string{"", ""}, match: true},
	})
	testCase("/api/*/:param", []testparams{
		{url: "/api/test/abc", params: []string{"test", "abc"}, match: true},
		{url: "/api/joker/batman", params: []string{"joker", "batman"}, match: true},
		{url: "/api/joker/batman/robin", params: []string{"joker/batman", "robin"}, match: true},
		{url: "/api/joker/batman/robin/1", params: []string{"joker/batman/robin", "1"}, match: true},
		{url: "/api/joker/batman-robin/1", params: []string{"joker/batman-robin", "1"}, match: true},
		{url: "/api/joker-batman-robin-1", params: nil, match: false},
		{url: "/api", params: nil, match: false},
	})
	testCase("/api/+/:param", []testparams{
		{url: "/api/test/abc", params: []string{"test", "abc"}, match: true},
		{url: "/api/joker/batman/robin/1", params: []string{"joker/batman/robin", "1"}, match: true},
		{url: "/api/joker", params: nil, match: false},
		{url: "/api", params: nil, match: false},
	})
	testCase("/api/*/:param/:param2", []testparams{
		{url: "/api/test/abc/1", params: []string{"test", "abc", "1"}, match: true},
		{url: "/api/joker/batman", params: nil, match: false},
		{url: "/api/joker/batman-robin/1", params: []string{"joker", "batman-robin", "1"}, match: true},
		{url: "/api/joker-batman-robin-1", params: nil, match: false},
		{url: "/api/test/abc", params: nil, match: false},
		{url: "/api/joker/batman/robin", params: []string{"joker", "batman", "robin"}, match: true},
		{url: "/api/joker/batman/robin/1", params: []string{"joker/batman", "robin", "1"}, match: true},
		{url: "/api/joker/batman/robin/1/2", params: []string{"joker/batman/robin", "1", "2"}, match: true},
		{url: "/api", params: nil, match: false},
		{url: "/api/:test", params: nil, match: false},
	})
	testCase("/api/v1/:param<int>", []testparams{
		{url: "/api/v1/entity", params: []string{"entity"}, match: false},
		{url: "/api/v1/8728382", params: []string{"8728382"}, match: true},
		{url: "/api/v1/true", params: []string{"true"}, match: false},
	})
	testCase("/api/v1/:param<bool>", []testparams{
		{url: "/api/v1/entity", params: []string{"entity"}, match: false},
		{url: "/api/v1/8728382", params: []string{"8728382"}, match: false},
		{url: "/api/v1/true", params: []string{"true"}, match: true},
	})
	testCase("/api/v1/:param<float>", []testparams{
		{url: "/api/v1/entity", params: []string{"entity"}, match: false},
		{url: "/api/v1/8728382", params: []string{"8728382"}, match: true},
		{url: "/api/v1/8728382.5", params: []string{"8728382.5"}, match: true},
		{url: "/api/v1/true", params: []string{"true"}, match: false},
	})
	testCase("/api/v1/:param<alpha>", []testparams{
		{url: "/api/v1/entity", params: []string{"entity"}, match: true},
		{url: "/api/v1/#!?", params: []string{"#!?"}, match: false},
		{url: "/api/v1/8728382", params: []string{"8728382"}, match: false},
	})
	testCase("/api/v1/:param<guid>", []testparams{
		{url: "/api/v1/entity", params: []string{"entity"}, match: false},
		{url: "/api/v1/8728382", params: []string{"8728382"}, match: false},
		{url: "/api/v1/f0fa66cc-d22e-445b-866d-1d76e776371d", params: []string{"f0fa66cc-d22e-445b-866d-1d76e776371d"}, match: true},
	})
	testCase("/api/v1/:param<minLen>", []testparams{
		{url: "/api/v1/entity", params: []string{"entity"}, match: false},
		{url: "/api/v1/8728382", params: []string{"8728382"}, match: false},
	})
	testCase("/api/v1/:param<minLen(5)>", []testparams{
		{url: "/api/v1/entity", params: []string{"entity"}, match: true},
		{url: "/api/v1/ent", params: []string{"ent"}, match: false},
		{url: "/api/v1/8728382", params: []string{"8728382"}, match: true},
		{url: "/api/v1/123", params: []string{"123"}, match: false},
		{url: "/api/v1/12345", params: []string{"12345"}, match: true},
	})
	testCase("/api/v1/:param<maxLen(5)>", []testparams{
		{url: "/api/v1/entity", params: []string{"entity"}, match: false},
		{url: "/api/v1/ent", params: []string{"ent"}, match: true},
		{url: "/api/v1/8728382", params: []string{"8728382"}, match: false},
		{url: "/api/v1/123", params: []string{"123"}, match: true},
		{url: "/api/v1/12345", params: []string{"12345"}, match: true},
	})
	testCase("/api/v1/:param<len(5)>", []testparams{
		{url: "/api/v1/ent", params: []string{"ent"}, match: false},
		{url: "/api/v1/123", params: []string{"123"}, match: false},
		{url: "/api/v1/12345", params: []string{"12345"}, match: true},
	})
	testCase("/api/v1/:param<betweenLen(1)>", []testparams{
		{url: "/api/v1/entity", params: []string{"entity"}, match: false},
		{url: "/api/v1/ent", params: []string{"ent"}, match: false},
	})
	testCase("/api/v1/:param<betweenLen(2,5)>", []testparams{
		{url: "/api/v1/e", params: []string{"e"}, match: false},
		{url: "/api/v1/en", params: []string{"en"}, match: true},
		{url: "/api/v1/8728382", params: []string{"8728382"}, match: false},
		{url: "/api/v1/123", params: []string{"123"}, match: true},
		{url: "/api/v1/12345", params: []string{"12345"}, match: true},
	})
	testCase("/api/v1/:param<betweenLen(2,5)>", []testparams{
		{url: "/api/v1/e", params: []string{"e"}, match: false},
		{url: "/api/v1/en", params: []string{"en"}, match: true},
		{url: "/api/v1/8728382", params: []string{"8728382"}, match: false},
		{url: "/api/v1/123", params: []string{"123"}, match: true},
		{url: "/api/v1/12345", params: []string{"12345"}, match: true},
	})
	testCase("/api/v1/:param<min(5)>", []testparams{
		{url: "/api/v1/ent", params: []string{"ent"}, match: false},
		{url: "/api/v1/1", params: []string{"1"}, match: false},
		{url: "/api/v1/5", params: []string{"5"}, match: true},
	})
	testCase("/api/v1/:param<max(5)>", []testparams{
		{url: "/api/v1/ent", params: []string{"ent"}, match: false},
		{url: "/api/v1/1", params: []string{"1"}, match: true},
		{url: "/api/v1/5", params: []string{"5"}, match: true},
		{url: "/api/v1/15", params: []string{"15"}, match: false},
	})
	testCase("/api/v1/:param<range(5,10)>", []testparams{
		{url: "/api/v1/ent", params: []string{"ent"}, match: false},
		{url: "/api/v1/9", params: []string{"9"}, match: true},
		{url: "/api/v1/5", params: []string{"5"}, match: true},
		{url: "/api/v1/15", params: []string{"15"}, match: false},
	})
	testCase("/api/v1/:param<datetime(2006\\-01\\-02)>", []testparams{
		{url: "/api/v1/entity", params: []string{"entity"}, match: false},
		{url: "/api/v1/8728382", params: []string{"8728382"}, match: false},
		{url: "/api/v1/2005-11-01", params: []string{"2005-11-01"}, match: true},
	})
	testCase("/api/v1/:param<regex(p([a-z]+)ch)>", []testparams{
		{url: "/api/v1/ent", params: []string{"ent"}, match: false},
		{url: "/api/v1/15", params: []string{"15"}, match: false},
		{url: "/api/v1/peach", params: []string{"peach"}, match: true},
		{url: "/api/v1/p34ch", params: []string{"p34ch"}, match: false},
	})
	testCase("/api/v1/:param<regex(\\d{4}-\\d{2}-\\d{2})}>", []testparams{
		{url: "/api/v1/ent", params: []string{"ent"}, match: false},
		{url: "/api/v1/15", params: []string{"15"}, match: false},
		{url: "/api/v1/2022-08-27", params: []string{"2022-08-27"}, match: true},
		{url: "/api/v1/2022/08-27", params: []string{"p34ch"}, match: false},
	})
	testCase("/api/v1/:param<int;bool((>", []testparams{
		{url: "/api/v1/entity", params: []string{"entity"}, match: false},
		{url: "/api/v1/8728382", params: []string{"8728382"}, match: true},
		{url: "/api/v1/true", params: []string{"true"}, match: false},
	})
	testCase("/api/v1/:param<int;max(3000)>", []testparams{
		{url: "/api/v1/entity", params: []string{"entity"}, match: false},
		{url: "/api/v1/8728382", params: []string{"8728382"}, match: false},
		{url: "/api/v1/123", params: []string{"123"}, match: true},
		{url: "/api/v1/true", params: []string{"true"}, match: false},
	})
	testCase("/api/v1/:param<int;maxLen(10)>", []testparams{
		{url: "/api/v1/entity", params: []string{"entity"}, match: false},
		{url: "/api/v1/87283827683", params: []string{"8728382"}, match: false},
		{url: "/api/v1/123", params: []string{"123"}, match: true},
		{url: "/api/v1/true", params: []string{"true"}, match: false},
	})
	testCase("/api/v1/:param<int;range(10,30)>", []testparams{
		{url: "/api/v1/entity", params: []string{"entity"}, match: false},
		{url: "/api/v1/87283827683", params: []string{"8728382"}, match: false},
		{url: "/api/v1/25", params: []string{"25"}, match: true},
		{url: "/api/v1/true", params: []string{"true"}, match: false},
	})
	testCase("/api/v1/:param<int\\;range(10,30)>", []testparams{
		{url: "/api/v1/entity", params: []string{"entity"}, match: true},
		{url: "/api/v1/87283827683", params: []string{"87283827683"}, match: true},
		{url: "/api/v1/25", params: []string{"25"}, match: true},
		{url: "/api/v1/true", params: []string{"true"}, match: true},
	})
	testCase("/api/v1/:param<range(10\\,30,1500)>", []testparams{
		{url: "/api/v1/entity", params: []string{"entity"}, match: false},
		{url: "/api/v1/87283827683", params: []string{"8728382"}, match: false},
		{url: "/api/v1/25", params: []string{"25"}, match: true},
		{url: "/api/v1/1200", params: []string{"1200"}, match: true},
		{url: "/api/v1/true", params: []string{"true"}, match: false},
	})
}

func Test_Utils_GetTrimmedParam(t *testing.T) {
	t.Parallel()
	res := GetTrimmedParam("")
	require.Equal(t, "", res)
	res = GetTrimmedParam("*")
	require.Equal(t, "*", res)
	res = GetTrimmedParam(":param")
	require.Equal(t, "param", res)
	res = GetTrimmedParam(":param1?")
	require.Equal(t, "param1", res)
	res = GetTrimmedParam("noParam")
	require.Equal(t, "noParam", res)
}

func Test_Utils_RemoveEscapeChar(t *testing.T) {
	t.Parallel()
	res := RemoveEscapeChar(":test\\:bla")
	require.Equal(t, ":test:bla", res)
	res = RemoveEscapeChar("\\abc")
	require.Equal(t, "abc", res)
	res = RemoveEscapeChar("noEscapeChar")
	require.Equal(t, "noEscapeChar", res)
}

// go test -race -run Test_Path_matchParams
func Benchmark_Path_matchParams(t *testing.B) {
	type testparams struct {
		url          string
		params       []string
		match        bool
		partialCheck bool
	}
	var ctxParams [maxParams]string
	benchCase := func(r string, cases []testparams) {
		parser := parseRoute(r)
		for _, c := range cases {
			var matchRes bool
			state := "match"
			if !c.match {
				state = "not match"
			}
			t.Run(r+" | "+state+" | "+c.url, func(b *testing.B) {
				for i := 0; i <= b.N; i++ {
					if match := parser.getMatch(c.url, c.url, &ctxParams, c.partialCheck); match {
						// Get params from the original path
						matchRes = true
					}
				}
				require.Equal(t, c.match, matchRes, fmt.Sprintf("route: '%s', url: '%s'", r, c.url))
				if matchRes && len(c.params) > 0 {
					require.Equal(t, c.params[0:len(c.params)-1], ctxParams[0:len(c.params)-1], fmt.Sprintf("route: '%s', url: '%s'", r, c.url))
				}
			})

		}
	}
	benchCase("/api/:param/fixedEnd", []testparams{
		{url: "/api/abc/fixedEnd", params: []string{"abc"}, match: true},
		{url: "/api/abc/def/fixedEnd", params: nil, match: false},
	})
	benchCase("/api/v1/:param/*", []testparams{
		{url: "/api/v1/entity", params: []string{"entity", ""}, match: true},
		{url: "/api/v1/entity/", params: []string{"entity", ""}, match: true},
		{url: "/api/v1/entity/1", params: []string{"entity", "1"}, match: true},
		{url: "/api/v", params: nil, match: false},
		{url: "/api/v2", params: nil, match: false},
		{url: "/api/v1/", params: nil, match: false},
	})
	benchCase("/api/v1/:param", []testparams{
		{url: "/api/v1/entity", params: []string{"entity"}, match: true},
		{url: "/api/v1/entity/8728382", params: nil, match: false},
		{url: "/api/v1", params: nil, match: false},
		{url: "/api/v1/", params: nil, match: false},
	})
	benchCase("/api/v1", []testparams{
		{url: "/api/v1", params: []string{}, match: true},
		{url: "/api/v2", params: nil, match: false},
	})
	benchCase("/api/v1/:param/*", []testparams{
		{url: "/api/v1/entity", params: []string{"entity", ""}, match: true},
		{url: "/api/v1/entity/", params: []string{"entity", ""}, match: true},
		{url: "/api/v1/entity/1", params: []string{"entity", "1"}, match: true},
		{url: "/api/v", params: nil, match: false},
		{url: "/api/v2", params: nil, match: false},
		{url: "/api/v1/", params: nil, match: false},
	})
	benchCase("/api/v1/:param<int>", []testparams{
		{url: "/api/v1/entity", params: []string{"entity"}, match: false},
		{url: "/api/v1/8728382", params: []string{"8728382"}, match: true},
		{url: "/api/v1/true", params: []string{"true"}, match: false},
	})
	benchCase("/api/v1/:param<bool>", []testparams{
		{url: "/api/v1/entity", params: []string{"entity"}, match: false},
		{url: "/api/v1/8728382", params: []string{"8728382"}, match: false},
		{url: "/api/v1/true", params: []string{"true"}, match: true},
	})
	benchCase("/api/v1/:param<float>", []testparams{
		{url: "/api/v1/entity", params: []string{"entity"}, match: false},
		{url: "/api/v1/8728382", params: []string{"8728382"}, match: true},
		{url: "/api/v1/8728382.5", params: []string{"8728382.5"}, match: true},
		{url: "/api/v1/true", params: []string{"true"}, match: false},
	})
	benchCase("/api/v1/:param<alpha>", []testparams{
		{url: "/api/v1/entity", params: []string{"entity"}, match: true},
		{url: "/api/v1/#!?", params: []string{"#!?"}, match: false},
		{url: "/api/v1/8728382", params: []string{"8728382"}, match: false},
	})
	benchCase("/api/v1/:param<guid>", []testparams{
		{url: "/api/v1/entity", params: []string{"entity"}, match: false},
		{url: "/api/v1/8728382", params: []string{"8728382"}, match: false},
		{url: "/api/v1/f0fa66cc-d22e-445b-866d-1d76e776371d", params: []string{"f0fa66cc-d22e-445b-866d-1d76e776371d"}, match: true},
	})
	benchCase("/api/v1/:param<minLen>", []testparams{
		{url: "/api/v1/entity", params: []string{"entity"}, match: false},
		{url: "/api/v1/8728382", params: []string{"8728382"}, match: false},
	})
	benchCase("/api/v1/:param<minLen(5)>", []testparams{
		{url: "/api/v1/entity", params: []string{"entity"}, match: true},
		{url: "/api/v1/ent", params: []string{"ent"}, match: false},
		{url: "/api/v1/8728382", params: []string{"8728382"}, match: true},
		{url: "/api/v1/123", params: []string{"123"}, match: false},
		{url: "/api/v1/12345", params: []string{"12345"}, match: true},
	})
	benchCase("/api/v1/:param<maxLen(5)>", []testparams{
		{url: "/api/v1/entity", params: []string{"entity"}, match: false},
		{url: "/api/v1/ent", params: []string{"ent"}, match: true},
		{url: "/api/v1/8728382", params: []string{"8728382"}, match: false},
		{url: "/api/v1/123", params: []string{"123"}, match: true},
		{url: "/api/v1/12345", params: []string{"12345"}, match: true},
	})
	benchCase("/api/v1/:param<len(5)>", []testparams{
		{url: "/api/v1/ent", params: []string{"ent"}, match: false},
		{url: "/api/v1/123", params: []string{"123"}, match: false},
		{url: "/api/v1/12345", params: []string{"12345"}, match: true},
	})
	benchCase("/api/v1/:param<betweenLen(1)>", []testparams{
		{url: "/api/v1/entity", params: []string{"entity"}, match: false},
		{url: "/api/v1/ent", params: []string{"ent"}, match: false},
	})
	benchCase("/api/v1/:param<betweenLen(2,5)>", []testparams{
		{url: "/api/v1/e", params: []string{"e"}, match: false},
		{url: "/api/v1/en", params: []string{"en"}, match: true},
		{url: "/api/v1/8728382", params: []string{"8728382"}, match: false},
		{url: "/api/v1/123", params: []string{"123"}, match: true},
		{url: "/api/v1/12345", params: []string{"12345"}, match: true},
	})
	benchCase("/api/v1/:param<betweenLen(2,5)>", []testparams{
		{url: "/api/v1/e", params: []string{"e"}, match: false},
		{url: "/api/v1/en", params: []string{"en"}, match: true},
		{url: "/api/v1/8728382", params: []string{"8728382"}, match: false},
		{url: "/api/v1/123", params: []string{"123"}, match: true},
		{url: "/api/v1/12345", params: []string{"12345"}, match: true},
	})
	benchCase("/api/v1/:param<min(5)>", []testparams{
		{url: "/api/v1/ent", params: []string{"ent"}, match: false},
		{url: "/api/v1/1", params: []string{"1"}, match: false},
		{url: "/api/v1/5", params: []string{"5"}, match: true},
	})
	benchCase("/api/v1/:param<max(5)>", []testparams{
		{url: "/api/v1/ent", params: []string{"ent"}, match: false},
		{url: "/api/v1/1", params: []string{"1"}, match: true},
		{url: "/api/v1/5", params: []string{"5"}, match: true},
		{url: "/api/v1/15", params: []string{"15"}, match: false},
	})
	benchCase("/api/v1/:param<range(5,10)>", []testparams{
		{url: "/api/v1/ent", params: []string{"ent"}, match: false},
		{url: "/api/v1/9", params: []string{"9"}, match: true},
		{url: "/api/v1/5", params: []string{"5"}, match: true},
		{url: "/api/v1/15", params: []string{"15"}, match: false},
	})
	benchCase("/api/v1/:param<datetime(2006\\-01\\-02)>", []testparams{
		{url: "/api/v1/entity", params: []string{"entity"}, match: false},
		{url: "/api/v1/8728382", params: []string{"8728382"}, match: false},
		{url: "/api/v1/2005-11-01", params: []string{"2005-11-01"}, match: true},
	})
	benchCase("/api/v1/:param<regex(p([a-z]+)ch)>", []testparams{
		{url: "/api/v1/ent", params: []string{"ent"}, match: false},
		{url: "/api/v1/15", params: []string{"15"}, match: false},
		{url: "/api/v1/peach", params: []string{"peach"}, match: true},
		{url: "/api/v1/p34ch", params: []string{"p34ch"}, match: false},
	})
	benchCase("/api/v1/:param<regex(\\d{4}-\\d{2}-\\d{2})}>", []testparams{
		{url: "/api/v1/ent", params: []string{"ent"}, match: false},
		{url: "/api/v1/15", params: []string{"15"}, match: false},
		{url: "/api/v1/2022-08-27", params: []string{"2022-08-27"}, match: true},
		{url: "/api/v1/2022/08-27", params: []string{"p34ch"}, match: false},
	})
	benchCase("/api/v1/:param<int;bool((>", []testparams{
		{url: "/api/v1/entity", params: []string{"entity"}, match: false},
		{url: "/api/v1/8728382", params: []string{"8728382"}, match: true},
		{url: "/api/v1/true", params: []string{"true"}, match: false},
	})
	benchCase("/api/v1/:param<int;max(3000)>", []testparams{
		{url: "/api/v1/entity", params: []string{"entity"}, match: false},
		{url: "/api/v1/8728382", params: []string{"8728382"}, match: false},
		{url: "/api/v1/123", params: []string{"123"}, match: true},
		{url: "/api/v1/true", params: []string{"true"}, match: false},
	})
	benchCase("/api/v1/:param<int;maxLen(10)>", []testparams{
		{url: "/api/v1/entity", params: []string{"entity"}, match: false},
		{url: "/api/v1/87283827683", params: []string{"8728382"}, match: false},
		{url: "/api/v1/123", params: []string{"123"}, match: true},
		{url: "/api/v1/true", params: []string{"true"}, match: false},
	})
	benchCase("/api/v1/:param<int;range(10,30)>", []testparams{
		{url: "/api/v1/entity", params: []string{"entity"}, match: false},
		{url: "/api/v1/87283827683", params: []string{"8728382"}, match: false},
		{url: "/api/v1/25", params: []string{"25"}, match: true},
		{url: "/api/v1/true", params: []string{"true"}, match: false},
	})
<<<<<<< HEAD
}

func Test_Path_matchParams0(t *testing.T) {
	t.Parallel()
	type testparams struct {
		url          string
		params       []string
		match        bool
		partialCheck bool
	}
	var ctxParams [maxParams]string
	testCase := func(r string, cases []testparams) {
		parser := parseRoute(r)
		for _, c := range cases {
			match := parser.getMatch(c.url, c.url, &ctxParams, c.partialCheck)
			require.Equal(t, c.match, match, fmt.Sprintf("route: '%s', url: '%s'", r, c.url))
			if match && len(c.params) > 0 {
				require.Equal(t, c.params[0:len(c.params)], ctxParams[0:len(c.params)], fmt.Sprintf("route: '%s', url: '%s'", r, c.url))
			}
		}
	}
	testCase("/api/v1/:param<datetime(2006-01-02)>", []testparams{
		{url: "/api/v1/2005-11-01", params: []string{"2005-11-01"}, match: true},
=======
	benchCase("/api/v1/:param<int\\;range(10,30)>", []testparams{
		{url: "/api/v1/entity", params: []string{"entity"}, match: true},
		{url: "/api/v1/87283827683", params: []string{"87283827683"}, match: true},
		{url: "/api/v1/25", params: []string{"25"}, match: true},
		{url: "/api/v1/true", params: []string{"true"}, match: true},
	})
	benchCase("/api/v1/:param<range(10\\,30,1500)>", []testparams{
		{url: "/api/v1/entity", params: []string{"entity"}, match: false},
		{url: "/api/v1/87283827683", params: []string{"8728382"}, match: false},
		{url: "/api/v1/25", params: []string{"25"}, match: true},
		{url: "/api/v1/1200", params: []string{"1200"}, match: true},
		{url: "/api/v1/true", params: []string{"true"}, match: false},
>>>>>>> 87faeda5
	})
}<|MERGE_RESOLUTION|>--- conflicted
+++ resolved
@@ -781,31 +781,6 @@
 		{url: "/api/v1/25", params: []string{"25"}, match: true},
 		{url: "/api/v1/true", params: []string{"true"}, match: false},
 	})
-<<<<<<< HEAD
-}
-
-func Test_Path_matchParams0(t *testing.T) {
-	t.Parallel()
-	type testparams struct {
-		url          string
-		params       []string
-		match        bool
-		partialCheck bool
-	}
-	var ctxParams [maxParams]string
-	testCase := func(r string, cases []testparams) {
-		parser := parseRoute(r)
-		for _, c := range cases {
-			match := parser.getMatch(c.url, c.url, &ctxParams, c.partialCheck)
-			require.Equal(t, c.match, match, fmt.Sprintf("route: '%s', url: '%s'", r, c.url))
-			if match && len(c.params) > 0 {
-				require.Equal(t, c.params[0:len(c.params)], ctxParams[0:len(c.params)], fmt.Sprintf("route: '%s', url: '%s'", r, c.url))
-			}
-		}
-	}
-	testCase("/api/v1/:param<datetime(2006-01-02)>", []testparams{
-		{url: "/api/v1/2005-11-01", params: []string{"2005-11-01"}, match: true},
-=======
 	benchCase("/api/v1/:param<int\\;range(10,30)>", []testparams{
 		{url: "/api/v1/entity", params: []string{"entity"}, match: true},
 		{url: "/api/v1/87283827683", params: []string{"87283827683"}, match: true},
@@ -818,6 +793,5 @@
 		{url: "/api/v1/25", params: []string{"25"}, match: true},
 		{url: "/api/v1/1200", params: []string{"1200"}, match: true},
 		{url: "/api/v1/true", params: []string{"true"}, match: false},
->>>>>>> 87faeda5
 	})
 }