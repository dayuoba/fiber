package filesystem

import (
	"io/fs"
	"net/http"
	"os"
	"path/filepath"
	"strconv"
	"strings"
	"sync"

	"github.com/gofiber/fiber/v3"
)

// Config defines the config for middleware.
type Config struct {
	// Next defines a function to skip this middleware when returned true.
	//
	// Optional. Default: nil
	Next func(c fiber.Ctx) bool

	// Root is a FileSystem that provides access
	// to a collection of files and directories.
	//
	// Required. Default: nil
	Root fs.FS `json:"-"`

	// PathPrefix defines a prefix to be added to a filepath when
	// reading a file from the FileSystem.
	//
	// Optional. Default "."
	PathPrefix string `json:"path_prefix"`

	// Enable directory browsing.
	//
	// Optional. Default: false
	Browse bool `json:"browse"`

	// Index file for serving a directory.
	//
	// Optional. Default: "index.html"
	Index string `json:"index"`

	// When set to true, enables direct download for files.
	//
	// Optional. Default: false.
	Download bool `json:"download"`

	// The value for the Cache-Control HTTP-header
	// that is set on the file response. MaxAge is defined in seconds.
	//
	// Optional. Default value 0.
	MaxAge int `json:"max_age"`

	// File to return if path is not found. Useful for SPA's.
	//
	// Optional. Default: ""
	NotFoundFile string `json:"not_found_file"`
}

// ConfigDefault is the default config
var ConfigDefault = Config{
	Next:       nil,
	Root:       nil,
	PathPrefix: ".",
	Browse:     false,
	Index:      "/index.html",
	MaxAge:     0,
}

// New creates a new middleware handler
func New(config ...Config) fiber.Handler {
	// Set default config
	cfg := ConfigDefault

	// Override config if provided
	if len(config) > 0 {
		cfg = config[0]

		// Set default values
		if cfg.Index == "" {
			cfg.Index = ConfigDefault.Index
		}
		if cfg.PathPrefix == "" {
			cfg.PathPrefix = ConfigDefault.PathPrefix
		}
		if !strings.HasPrefix(cfg.Index, "/") {
			cfg.Index = "/" + cfg.Index
		}
		if cfg.NotFoundFile != "" && !strings.HasPrefix(cfg.NotFoundFile, "/") {
			cfg.NotFoundFile = "/" + cfg.NotFoundFile
		}
	}

	if cfg.Root == nil {
		panic("filesystem: Root cannot be nil")
	}

	// PathPrefix configurations for io/fs compatibility.
	if cfg.PathPrefix != "." && !strings.HasPrefix(cfg.PathPrefix, "/") {
		cfg.PathPrefix = "./" + cfg.PathPrefix
	}

	if cfg.NotFoundFile != "" {
		cfg.NotFoundFile = filepath.Join(cfg.PathPrefix, filepath.Clean("/"+cfg.NotFoundFile))
	}

	var once sync.Once
	var prefix string
	cacheControlStr := "public, max-age=" + strconv.Itoa(cfg.MaxAge)

	// Return new handler
	return func(c fiber.Ctx) (err error) {
		// Don't execute middleware if Next returns true
		if cfg.Next != nil && cfg.Next(c) {
			return c.Next()
		}

		method := c.Method()

		// We only serve static assets on GET or HEAD methods
		if method != fiber.MethodGet && method != fiber.MethodHead {
			return c.Next()
		}

		// Set prefix once
		once.Do(func() {
			prefix = c.Route().Path
		})

		// Strip prefix
		path := strings.TrimPrefix(c.Path(), prefix)
		if !strings.HasPrefix(path, "/") {
			path = "/" + path
		}

		var (
			file fs.File
			stat os.FileInfo
		)

		// Add PathPrefix
		if cfg.PathPrefix != "" {
			// PathPrefix already has a "/" prefix
			path = filepath.Join(cfg.PathPrefix, filepath.Clean("/"+path))
		}

		if len(path) > 1 {
			path = strings.TrimRight(path, "/")
		}

		file, err = openFile(cfg.Root, path)

		if err != nil && os.IsNotExist(err) && cfg.NotFoundFile != "" {
			file, err = openFile(cfg.Root, cfg.NotFoundFile)
		}

		if err != nil {
			if os.IsNotExist(err) {
				return c.Status(fiber.StatusNotFound).Next()
			}
			return
		}

		if stat, err = file.Stat(); err != nil {
			return
		}

		// Serve index if path is directory
		if stat.IsDir() {
<<<<<<< HEAD
			indexPath := utils.TrimRight(path, '/') + cfg.Index
			indexPath = filepath.Join(cfg.PathPrefix, filepath.Clean("/"+indexPath))

			index, err := openFile(cfg.Root, indexPath)
=======
			indexPath := strings.TrimRight(path, "/") + cfg.Index
			index, err := cfg.Root.Open(indexPath)
>>>>>>> b161f805
			if err == nil {
				indexStat, err := index.Stat()
				if err == nil {
					file = index
					stat = indexStat
				}
			}
		}

		// Browse directory if no index found and browsing is enabled
		if stat.IsDir() {
			if cfg.Browse {
				return dirList(c, file)
			}

			return fiber.ErrForbidden
		}

		modTime := stat.ModTime()
		contentLength := int(stat.Size())

		// Set Content Type header
		c.Type(getFileExtension(stat.Name()))

		// Set Last Modified header
		if !modTime.IsZero() {
			c.Set(fiber.HeaderLastModified, modTime.UTC().Format(http.TimeFormat))
		}

		// Sets the response Content-Disposition header to attachment if the Download option is true and if it's a file
		if cfg.Download && !stat.IsDir() {
			c.Attachment()
		}

		if method == fiber.MethodGet {
			if cfg.MaxAge > 0 {
				c.Set(fiber.HeaderCacheControl, cacheControlStr)
			}
			c.Response().SetBodyStream(file, contentLength)
			return nil
		}
		if method == fiber.MethodHead {
			c.Request().ResetBody()
			// Fasthttp should skipbody by default if HEAD?
			c.Response().SkipBody = true
			c.Response().Header.SetContentLength(contentLength)
			if err := file.Close(); err != nil {
				return err
			}
			return nil
		}

		return c.Next()
	}
}

// SendFile ...
func SendFile(c fiber.Ctx, filesystem fs.FS, path string) (err error) {
	var (
		file fs.File
		stat os.FileInfo
	)

	path = filepath.Join(".", filepath.Clean("/"+path))

	file, err = openFile(filesystem, path)
	if err != nil {
		if os.IsNotExist(err) {
			return fiber.ErrNotFound
		}
		return err
	}

	if stat, err = file.Stat(); err != nil {
		return err
	}

	// Serve index if path is directory
	if stat.IsDir() {
<<<<<<< HEAD
		indexPath := utils.TrimRight(path, '/') + ConfigDefault.Index
		index, err := openFile(filesystem, indexPath)
=======
		indexPath := strings.TrimRight(path, "/") + ConfigDefault.Index
		index, err := fs.Open(indexPath)
>>>>>>> b161f805
		if err == nil {
			indexStat, err := index.Stat()
			if err == nil {
				file = index
				stat = indexStat
			}
		}
	}

	// Return forbidden if no index found
	if stat.IsDir() {
		return fiber.ErrForbidden
	}

	modTime := stat.ModTime()
	contentLength := int(stat.Size())

	// Set Content Type header
	c.Type(getFileExtension(stat.Name()))

	// Set Last Modified header
	if !modTime.IsZero() {
		c.Set(fiber.HeaderLastModified, modTime.UTC().Format(http.TimeFormat))
	}

	method := c.Method()
	if method == fiber.MethodGet {
		c.Response().SetBodyStream(file, contentLength)
		return nil
	}
	if method == fiber.MethodHead {
		c.Request().ResetBody()
		// Fasthttp should skipbody by default if HEAD?
		c.Response().SkipBody = true
		c.Response().Header.SetContentLength(contentLength)
		if err := file.Close(); err != nil {
			return err
		}
		return nil
	}

	return nil
}<|MERGE_RESOLUTION|>--- conflicted
+++ resolved
@@ -168,15 +168,10 @@
 
 		// Serve index if path is directory
 		if stat.IsDir() {
-<<<<<<< HEAD
-			indexPath := utils.TrimRight(path, '/') + cfg.Index
+			indexPath := strings.TrimRight(path, '/') + cfg.Index
 			indexPath = filepath.Join(cfg.PathPrefix, filepath.Clean("/"+indexPath))
 
 			index, err := openFile(cfg.Root, indexPath)
-=======
-			indexPath := strings.TrimRight(path, "/") + cfg.Index
-			index, err := cfg.Root.Open(indexPath)
->>>>>>> b161f805
 			if err == nil {
 				indexStat, err := index.Stat()
 				if err == nil {
@@ -256,13 +251,8 @@
 
 	// Serve index if path is directory
 	if stat.IsDir() {
-<<<<<<< HEAD
-		indexPath := utils.TrimRight(path, '/') + ConfigDefault.Index
+		indexPath := strings.TrimRight(path, '/') + ConfigDefault.Index
 		index, err := openFile(filesystem, indexPath)
-=======
-		indexPath := strings.TrimRight(path, "/") + ConfigDefault.Index
-		index, err := fs.Open(indexPath)
->>>>>>> b161f805
 		if err == nil {
 			indexStat, err := index.Stat()
 			if err == nil {
