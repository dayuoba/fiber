// ⚡️ Fiber is an Express inspired web framework written in Go with ☕️
// 🤖 Github Repository: https://github.com/gofiber/fiber
// 📌 API Documentation: https://docs.gofiber.io

package fiber

import (
	"bufio"
	"bytes"
	"compress/gzip"
	"context"
	"crypto/tls"
	"encoding/xml"
	"errors"
	"fmt"
	"io"
	"mime/multipart"
	"net/http/httptest"
	"os"
	"path/filepath"
	"strconv"
	"strings"
	"testing"
	"text/template"
	"time"

	"github.com/gofiber/fiber/v3/internal/storage/memory"
	"github.com/gofiber/fiber/v3/utils"
	"github.com/stretchr/testify/require"
	"github.com/valyala/bytebufferpool"
	"github.com/valyala/fasthttp"
)

// go test -run Test_Ctx_Accepts
func Test_Ctx_Accepts(t *testing.T) {
	t.Parallel()
	app := New()
	c := app.NewCtx(&fasthttp.RequestCtx{})

	c.Request().Header.Set(HeaderAccept, "text/html,application/xhtml+xml,application/xml;q=0.9")
	require.Equal(t, "", c.Accepts(""))
	require.Equal(t, "", c.Accepts())
	require.Equal(t, ".xml", c.Accepts(".xml"))
	require.Equal(t, "", c.Accepts(".john"))

	c.Request().Header.Set(HeaderAccept, "text/*, application/json")
	require.Equal(t, "html", c.Accepts("html"))
	require.Equal(t, "text/html", c.Accepts("text/html"))
	require.Equal(t, "json", c.Accepts("json", "text"))
	require.Equal(t, "application/json", c.Accepts("application/json"))
	require.Equal(t, "", c.Accepts("image/png"))
	require.Equal(t, "", c.Accepts("png"))

	c.Request().Header.Set(HeaderAccept, "text/html, application/json")
	require.Equal(t, "text/*", c.Accepts("text/*"))

	c.Request().Header.Set(HeaderAccept, "*/*")
	require.Equal(t, "html", c.Accepts("html"))
}

// go test -v -run=^$ -bench=Benchmark_Ctx_Accepts -benchmem -count=4
func Benchmark_Ctx_Accepts(b *testing.B) {
	app := New()
	c := app.NewCtx(&fasthttp.RequestCtx{}).(*DefaultCtx)

	c.Request().Header.Set("Accept", "text/html,application/xhtml+xml,application/xml;q=0.9")
	var res string
	b.ReportAllocs()
	b.ResetTimer()
	for n := 0; n < b.N; n++ {
		res = c.Accepts(".xml")
	}
	require.Equal(b, ".xml", res)
}

type customCtx struct {
	DefaultCtx
}

func (c *customCtx) Params(key string, defaultValue ...string) string {
	return "prefix_" + c.DefaultCtx.Params(key)
}

// go test -run Test_Ctx_CustomCtx
func Test_Ctx_CustomCtx(t *testing.T) {
	t.Parallel()

	app := New()

	app.NewCtxFunc(func(app *App) CustomCtx {
		return &customCtx{
			DefaultCtx: *NewDefaultCtx(app),
		}
	})

	app.Get("/:id", func(c Ctx) error {
		return c.SendString(c.Params("id"))
	})
	resp, err := app.Test(httptest.NewRequest("GET", "/v3", &bytes.Buffer{}))
	require.NoError(t, err, "app.Test(req)")
	body, err := io.ReadAll(resp.Body)
	require.NoError(t, err, "io.ReadAll(resp.Body)")
	require.Equal(t, "prefix_v3", string(body))
}

// go test -run Test_Ctx_Accepts_EmptyAccept
func Test_Ctx_Accepts_EmptyAccept(t *testing.T) {
	t.Parallel()
	app := New()
	c := app.NewCtx(&fasthttp.RequestCtx{})

	require.Equal(t, ".forwarded", c.Accepts(".forwarded"))
}

// go test -run Test_Ctx_Accepts_Wildcard
func Test_Ctx_Accepts_Wildcard(t *testing.T) {
	t.Parallel()
	app := New()
	c := app.NewCtx(&fasthttp.RequestCtx{})

	c.Request().Header.Set(HeaderAccept, "*/*;q=0.9")
	require.Equal(t, "html", c.Accepts("html"))
	require.Equal(t, "foo", c.Accepts("foo"))
	require.Equal(t, ".bar", c.Accepts(".bar"))
	c.Request().Header.Set(HeaderAccept, "text/html,application/*;q=0.9")
	require.Equal(t, "xml", c.Accepts("xml"))
}

// go test -run Test_Ctx_AcceptsCharsets
func Test_Ctx_AcceptsCharsets(t *testing.T) {
	t.Parallel()
	app := New()
	c := app.NewCtx(&fasthttp.RequestCtx{})

	c.Request().Header.Set(HeaderAcceptCharset, "utf-8, iso-8859-1;q=0.5")
	require.Equal(t, "utf-8", c.AcceptsCharsets("utf-8"))
}

// go test -v -run=^$ -bench=Benchmark_Ctx_AcceptsCharsets -benchmem -count=4
func Benchmark_Ctx_AcceptsCharsets(b *testing.B) {
	app := New()
	c := app.NewCtx(&fasthttp.RequestCtx{}).(*DefaultCtx)

	c.Request().Header.Set("Accept-Charset", "utf-8, iso-8859-1;q=0.5")
	var res string
	b.ReportAllocs()
	b.ResetTimer()
	for n := 0; n < b.N; n++ {
		res = c.AcceptsCharsets("utf-8")
	}
	require.Equal(b, "utf-8", res)
}

// go test -run Test_Ctx_AcceptsEncodings
func Test_Ctx_AcceptsEncodings(t *testing.T) {
	t.Parallel()
	app := New()
	c := app.NewCtx(&fasthttp.RequestCtx{})

	c.Request().Header.Set(HeaderAcceptEncoding, "deflate, gzip;q=1.0, *;q=0.5")
	require.Equal(t, "gzip", c.AcceptsEncodings("gzip"))
	require.Equal(t, "abc", c.AcceptsEncodings("abc"))
}

// go test -v -run=^$ -bench=Benchmark_Ctx_AcceptsEncodings -benchmem -count=4
func Benchmark_Ctx_AcceptsEncodings(b *testing.B) {
	app := New()
	c := app.NewCtx(&fasthttp.RequestCtx{}).(*DefaultCtx)

	c.Request().Header.Set(HeaderAcceptEncoding, "deflate, gzip;q=1.0, *;q=0.5")
	var res string
	b.ReportAllocs()
	b.ResetTimer()
	for n := 0; n < b.N; n++ {
		res = c.AcceptsEncodings("gzip")
	}
	require.Equal(b, "gzip", res)
}

// go test -run Test_Ctx_AcceptsLanguages
func Test_Ctx_AcceptsLanguages(t *testing.T) {
	t.Parallel()
	app := New()
	c := app.NewCtx(&fasthttp.RequestCtx{})

	c.Request().Header.Set(HeaderAcceptLanguage, "fr-CH, fr;q=0.9, en;q=0.8, de;q=0.7, *;q=0.5")
	require.Equal(t, "fr", c.AcceptsLanguages("fr"))
}

// go test -v -run=^$ -bench=Benchmark_Ctx_AcceptsLanguages -benchmem -count=4
func Benchmark_Ctx_AcceptsLanguages(b *testing.B) {
	app := New()
	c := app.NewCtx(&fasthttp.RequestCtx{}).(*DefaultCtx)

	c.Request().Header.Set(HeaderAcceptLanguage, "fr-CH, fr;q=0.9, en;q=0.8, de;q=0.7, *;q=0.5")
	var res string
	b.ReportAllocs()
	b.ResetTimer()
	for n := 0; n < b.N; n++ {
		res = c.AcceptsLanguages("fr")
	}
	require.Equal(b, "fr", res)
}

// go test -run Test_Ctx_App
func Test_Ctx_App(t *testing.T) {
	t.Parallel()
	app := New()
	app.config.BodyLimit = 1000
	c := app.NewCtx(&fasthttp.RequestCtx{})

	require.Equal(t, 1000, c.App().config.BodyLimit)
}

// go test -run Test_Ctx_Append
func Test_Ctx_Append(t *testing.T) {
	t.Parallel()
	app := New()
	c := app.NewCtx(&fasthttp.RequestCtx{})

	c.Append("X-Test", "Hello")
	c.Append("X-Test", "World")
	c.Append("X-Test", "Hello", "World")
	// similar value in the middle
	c.Append("X2-Test", "World")
	c.Append("X2-Test", "XHello")
	c.Append("X2-Test", "Hello", "World")
	// similar value at the start
	c.Append("X3-Test", "XHello")
	c.Append("X3-Test", "World")
	c.Append("X3-Test", "Hello", "World")
	// try it with multiple similar values
	c.Append("X4-Test", "XHello")
	c.Append("X4-Test", "Hello")
	c.Append("X4-Test", "HelloZ")
	c.Append("X4-Test", "YHello")
	c.Append("X4-Test", "Hello")
	c.Append("X4-Test", "YHello")
	c.Append("X4-Test", "HelloZ")
	c.Append("X4-Test", "XHello")
	// without append value
	c.Append("X-Custom-Header")

	require.Equal(t, "Hello, World", string(c.Response().Header.Peek("X-Test")))
	require.Equal(t, "World, XHello, Hello", string(c.Response().Header.Peek("X2-Test")))
	require.Equal(t, "XHello, World, Hello", string(c.Response().Header.Peek("X3-Test")))
	require.Equal(t, "XHello, Hello, HelloZ, YHello", string(c.Response().Header.Peek("X4-Test")))
	require.Equal(t, "", string(c.Response().Header.Peek("x-custom-header")))
}

// go test -v -run=^$ -bench=Benchmark_Ctx_Append -benchmem -count=4
func Benchmark_Ctx_Append(b *testing.B) {
	app := New()
	c := app.NewCtx(&fasthttp.RequestCtx{}).(*DefaultCtx)

	b.ReportAllocs()
	b.ResetTimer()
	for n := 0; n < b.N; n++ {
		c.Append("X-Custom-Header", "Hello")
		c.Append("X-Custom-Header", "World")
		c.Append("X-Custom-Header", "Hello")
	}
	require.Equal(b, "Hello, World", app.getString(c.Response().Header.Peek("X-Custom-Header")))
}

// go test -run Test_Ctx_Attachment
func Test_Ctx_Attachment(t *testing.T) {
	t.Parallel()
	app := New()
	c := app.NewCtx(&fasthttp.RequestCtx{})

	// empty
	c.Attachment()
	require.Equal(t, `attachment`, string(c.Response().Header.Peek(HeaderContentDisposition)))
	// real filename
	c.Attachment("./static/img/logo.png")
	require.Equal(t, `attachment; filename="logo.png"`, string(c.Response().Header.Peek(HeaderContentDisposition)))
	require.Equal(t, "image/png", string(c.Response().Header.Peek(HeaderContentType)))
	// check quoting
	c.Attachment("another document.pdf\"\r\nBla: \"fasel")
	require.Equal(t, `attachment; filename="another+document.pdf%22%0D%0ABla%3A+%22fasel"`, string(c.Response().Header.Peek(HeaderContentDisposition)))
}

// go test -v -run=^$ -bench=Benchmark_Ctx_Attachment -benchmem -count=4
func Benchmark_Ctx_Attachment(b *testing.B) {
	app := New()
	c := app.NewCtx(&fasthttp.RequestCtx{}).(*DefaultCtx)

	b.ReportAllocs()
	b.ResetTimer()
	for n := 0; n < b.N; n++ {
		// example with quote params
		c.Attachment("another document.pdf\"\r\nBla: \"fasel")
	}
	require.Equal(b, `attachment; filename="another+document.pdf%22%0D%0ABla%3A+%22fasel"`, string(c.Response().Header.Peek(HeaderContentDisposition)))
}

// go test -run Test_Ctx_BaseURL
func Test_Ctx_BaseURL(t *testing.T) {
	t.Parallel()
	app := New()
	c := app.NewCtx(&fasthttp.RequestCtx{})

	c.Request().SetRequestURI("http://google.com/test")
	require.Equal(t, "http://google.com", c.BaseURL())
	// Check cache
	require.Equal(t, "http://google.com", c.BaseURL())
}

// go test -v -run=^$ -bench=Benchmark_Ctx_BaseURL -benchmem
func Benchmark_Ctx_BaseURL(b *testing.B) {
	app := New()
	c := app.NewCtx(&fasthttp.RequestCtx{}).(*DefaultCtx)

	c.Request().SetHost("google.com:1337")
	c.Request().URI().SetPath("/haha/oke/lol")
	var res string
	b.ReportAllocs()
	b.ResetTimer()
	for n := 0; n < b.N; n++ {
		res = c.BaseURL()
	}
	require.Equal(b, "http://google.com:1337", res)
}

// go test -run Test_Ctx_Body
func Test_Ctx_Body(t *testing.T) {
	t.Parallel()
	app := New()
	c := app.NewCtx(&fasthttp.RequestCtx{})

	c.Request().SetBody([]byte("john=doe"))
	require.Equal(t, []byte("john=doe"), c.Body())
}

// go test -run Test_Ctx_Body_With_Compression
func Test_Ctx_Body_With_Compression(t *testing.T) {
	t.Parallel()
	app := New()
	c := app.NewCtx(&fasthttp.RequestCtx{})

	c.Request().Header.Set("Content-Encoding", "gzip")
	var b bytes.Buffer
	gz := gzip.NewWriter(&b)
	_, err := gz.Write([]byte("john=doe"))
	require.NoError(t, err)
	err = gz.Flush()
	require.NoError(t, err)
	err = gz.Close()
	require.NoError(t, err)
	c.Request().SetBody(b.Bytes())
	require.Equal(t, []byte("john=doe"), c.Body())
}

// go test -v -run=^$ -bench=Benchmark_Ctx_Body_With_Compression -benchmem -count=4
func Benchmark_Ctx_Body_With_Compression(b *testing.B) {
	app := New()
	c := app.NewCtx(&fasthttp.RequestCtx{})

	c.Request().Header.Set("Content-Encoding", "gzip")
	var buf bytes.Buffer
	gz := gzip.NewWriter(&buf)
	_, err := gz.Write([]byte("john=doe"))
	require.NoError(b, err)
	err = gz.Flush()
	require.NoError(b, err)
	err = gz.Close()
	require.NoError(b, err)

	c.Request().SetBody(buf.Bytes())

	for i := 0; i < b.N; i++ {
		_ = c.Body()
	}

	require.Equal(b, []byte("john=doe"), c.Body())
}

// go test -run Test_Ctx_Context
func Test_Ctx_Context(t *testing.T) {
	t.Parallel()
	app := New()
	c := app.NewCtx(&fasthttp.RequestCtx{})

	require.Equal(t, "*fasthttp.RequestCtx", fmt.Sprintf("%T", c.Context()))
}

// go test -run Test_Ctx_UserContext
func Test_Ctx_UserContext(t *testing.T) {
	app := New()
	c := app.NewCtx(&fasthttp.RequestCtx{})

	t.Run("Nil_Context", func(t *testing.T) {
		ctx := c.UserContext()
		require.Equal(t, ctx, context.Background())
	})
	t.Run("ValueContext", func(t *testing.T) {
		testKey := struct{}{}
		testValue := "Test Value"
		ctx := context.WithValue(context.Background(), testKey, testValue)
		require.Equal(t, testValue, ctx.Value(testKey))
	})
}

// go test -run Test_Ctx_SetUserContext
func Test_Ctx_SetUserContext(t *testing.T) {
	app := New()
	c := app.NewCtx(&fasthttp.RequestCtx{})

	testKey := struct{}{}
	testValue := "Test Value"
	ctx := context.WithValue(context.Background(), testKey, testValue)
	c.SetUserContext(ctx)
	require.Equal(t, testValue, c.UserContext().Value(testKey))
}

// go test -run Test_Ctx_UserContext_Multiple_Requests
func Test_Ctx_UserContext_Multiple_Requests(t *testing.T) {
	testKey := struct{}{}
	testValue := "foobar-value"

	app := New()
	app.Get("/", func(c Ctx) error {
		ctx := c.UserContext()

		if ctx.Value(testKey) != nil {
			return c.SendStatus(StatusInternalServerError)
		}

		input := utils.CopyString(c.Query("input", "NO_VALUE"))
		ctx = context.WithValue(ctx, testKey, fmt.Sprintf("%s_%s", testValue, input))
		c.SetUserContext(ctx)

		return c.Status(StatusOK).SendString(fmt.Sprintf("resp_%s_returned", input))
	})

	// Consecutive Requests
	for i := 1; i <= 10; i++ {
		t.Run(fmt.Sprintf("request_%d", i), func(t *testing.T) {
			resp, err := app.Test(httptest.NewRequest(MethodGet, fmt.Sprintf("/?input=%d", i), nil))

			require.NoError(t, err, "Unexpected error from response")
			require.Equal(t, StatusOK, resp.StatusCode, "context.Context returned from c.UserContext() is reused")

			b, err := io.ReadAll(resp.Body)
			require.NoError(t, err, "Unexpected error from reading response body")
			require.Equal(t, fmt.Sprintf("resp_%d_returned", i), string(b), "response text incorrect")
		})
	}
}

// go test -run Test_Ctx_Cookie
func Test_Ctx_Cookie(t *testing.T) {
	t.Parallel()
	app := New()
	c := app.NewCtx(&fasthttp.RequestCtx{})

	expire := time.Now().Add(24 * time.Hour)
	var dst []byte
	dst = expire.In(time.UTC).AppendFormat(dst, time.RFC1123)
	httpdate := strings.ReplaceAll(string(dst), "UTC", "GMT")
	cookie := &Cookie{
		Name:    "username",
		Value:   "john",
		Expires: expire,
		// SameSite: CookieSameSiteStrictMode, // default is "lax"
	}
	c.Cookie(cookie)
	expect := "username=john; expires=" + httpdate + "; path=/; SameSite=Lax"
	require.Equal(t, expect, string(c.Response().Header.Peek(HeaderSetCookie)))

	expect = "username=john; expires=" + httpdate + "; path=/"
	cookie.SameSite = CookieSameSiteDisabled
	c.Cookie(cookie)
	require.Equal(t, expect, string(c.Response().Header.Peek(HeaderSetCookie)))

	expect = "username=john; expires=" + httpdate + "; path=/; SameSite=Strict"
	cookie.SameSite = CookieSameSiteStrictMode
	c.Cookie(cookie)
	require.Equal(t, expect, string(c.Response().Header.Peek(HeaderSetCookie)))

	expect = "username=john; expires=" + httpdate + "; path=/; secure; SameSite=None"
	cookie.Secure = true
	cookie.SameSite = CookieSameSiteNoneMode
	c.Cookie(cookie)
	require.Equal(t, expect, string(c.Response().Header.Peek(HeaderSetCookie)))

	expect = "username=john; path=/; secure; SameSite=None"
	// should remove expires and max-age headers
	cookie.SessionOnly = true
	cookie.Expires = expire
	cookie.MaxAge = 10000
	c.Cookie(cookie)
	require.Equal(t, expect, string(c.Response().Header.Peek(HeaderSetCookie)))
}

// go test -v -run=^$ -bench=Benchmark_Ctx_Cookie -benchmem -count=4
func Benchmark_Ctx_Cookie(b *testing.B) {
	app := New()
	c := app.NewCtx(&fasthttp.RequestCtx{}).(*DefaultCtx)

	b.ReportAllocs()
	b.ResetTimer()
	for n := 0; n < b.N; n++ {
		c.Cookie(&Cookie{
			Name:  "John",
			Value: "Doe",
		})
	}
	require.Equal(b, "John=Doe; path=/; SameSite=Lax", app.getString(c.Response().Header.Peek("Set-Cookie")))
}

// go test -run Test_Ctx_Cookies
func Test_Ctx_Cookies(t *testing.T) {
	t.Parallel()
	app := New()
	c := app.NewCtx(&fasthttp.RequestCtx{})

	c.Request().Header.Set("Cookie", "john=doe")
	require.Equal(t, "doe", c.Cookies("john"))
	require.Equal(t, "default", c.Cookies("unknown", "default"))
}

// go test -run Test_Ctx_Format
func Test_Ctx_Format(t *testing.T) {
	t.Parallel()
	app := New()
	c := app.NewCtx(&fasthttp.RequestCtx{})

	c.Request().Header.Set(HeaderAccept, MIMETextPlain)
	c.Format([]byte("Hello, World!"))
	require.Equal(t, "Hello, World!", string(c.Response().Body()))

	c.Request().Header.Set(HeaderAccept, MIMETextHTML)
	c.Format("Hello, World!")
	require.Equal(t, "<p>Hello, World!</p>", string(c.Response().Body()))

	c.Request().Header.Set(HeaderAccept, MIMEApplicationJSON)
	c.Format("Hello, World!")
	require.Equal(t, `"Hello, World!"`, string(c.Response().Body()))

	c.Request().Header.Set(HeaderAccept, MIMETextPlain)
	c.Format(complex(1, 1))
	require.Equal(t, "(1+1i)", string(c.Response().Body()))

	c.Request().Header.Set(HeaderAccept, MIMEApplicationXML)
	c.Format("Hello, World!")
	require.Equal(t, `<string>Hello, World!</string>`, string(c.Response().Body()))

	err := c.Format(complex(1, 1))
	require.True(t, err != nil)

	c.Request().Header.Set(HeaderAccept, MIMETextPlain)
	c.Format(Map{})
	require.Equal(t, "map[]", string(c.Response().Body()))

	type broken string
	c.Request().Header.Set(HeaderAccept, "broken/accept")
	c.Format(broken("Hello, World!"))
	require.Equal(t, `Hello, World!`, string(c.Response().Body()))
}

// go test -v -run=^$ -bench=Benchmark_Ctx_Format -benchmem -count=4
func Benchmark_Ctx_Format(b *testing.B) {
	app := New()
	c := app.NewCtx(&fasthttp.RequestCtx{})

	c.Request().Header.Set("Accept", "text/plain")
	b.ReportAllocs()
	b.ResetTimer()
	for n := 0; n < b.N; n++ {
		c.Format("Hello, World!")
	}
	require.Equal(b, `Hello, World!`, string(c.Response().Body()))
}

// go test -v -run=^$ -bench=Benchmark_Ctx_Format_HTML -benchmem -count=4
func Benchmark_Ctx_Format_HTML(b *testing.B) {
	app := New()
	c := app.NewCtx(&fasthttp.RequestCtx{})

	c.Request().Header.Set("Accept", "text/html")
	b.ReportAllocs()
	b.ResetTimer()
	for n := 0; n < b.N; n++ {
		c.Format("Hello, World!")
	}
	require.Equal(b, "<p>Hello, World!</p>", string(c.Response().Body()))
}

// go test -v -run=^$ -bench=Benchmark_Ctx_Format_JSON -benchmem -count=4
func Benchmark_Ctx_Format_JSON(b *testing.B) {
	app := New()
	c := app.NewCtx(&fasthttp.RequestCtx{})

	c.Request().Header.Set("Accept", "application/json")
	b.ReportAllocs()
	b.ResetTimer()
	for n := 0; n < b.N; n++ {
		c.Format("Hello, World!")
	}
	require.Equal(b, `"Hello, World!"`, string(c.Response().Body()))
}

// go test -v -run=^$ -bench=Benchmark_Ctx_Format_XML -benchmem -count=4
func Benchmark_Ctx_Format_XML(b *testing.B) {
	app := New()
	c := app.NewCtx(&fasthttp.RequestCtx{})

	c.Request().Header.Set("Accept", "application/xml")
	b.ReportAllocs()
	b.ResetTimer()
	for n := 0; n < b.N; n++ {
		c.Format("Hello, World!")
	}
	require.Equal(b, `<string>Hello, World!</string>`, string(c.Response().Body()))
}

// go test -run Test_Ctx_FormFile
func Test_Ctx_FormFile(t *testing.T) {
	// TODO: We should clean this up
	t.Parallel()
	app := New()

	app.Post("/test", func(c Ctx) error {
		fh, err := c.FormFile("file")
		require.NoError(t, err)
		require.Equal(t, "test", fh.Filename)

		f, err := fh.Open()
		require.NoError(t, err)

		b := new(bytes.Buffer)
		_, err = io.Copy(b, f)
		require.NoError(t, err)

		f.Close()
		require.Equal(t, "hello world", b.String())
		return nil
	})

	body := &bytes.Buffer{}
	writer := multipart.NewWriter(body)

	ioWriter, err := writer.CreateFormFile("file", "test")
	require.NoError(t, err)

	_, err = ioWriter.Write([]byte("hello world"))
	require.NoError(t, err)

	writer.Close()

	req := httptest.NewRequest(MethodPost, "/test", body)
	req.Header.Set(HeaderContentType, writer.FormDataContentType())
	req.Header.Set(HeaderContentLength, strconv.Itoa(len(body.Bytes())))

	resp, err := app.Test(req)
	require.NoError(t, err, "app.Test(req)")
	require.Equal(t, StatusOK, resp.StatusCode, "Status code")
}

// go test -run Test_Ctx_FormValue
func Test_Ctx_FormValue(t *testing.T) {
	t.Parallel()
	app := New()

	app.Post("/test", func(c Ctx) error {
		require.Equal(t, "john", c.FormValue("name"))
		return nil
	})

	body := &bytes.Buffer{}
	writer := multipart.NewWriter(body)

	require.Nil(t, writer.WriteField("name", "john"))

	writer.Close()
	req := httptest.NewRequest(MethodPost, "/test", body)
	req.Header.Set("Content-Type", fmt.Sprintf("multipart/form-data; boundary=%s", writer.Boundary()))
	req.Header.Set("Content-Length", strconv.Itoa(len(body.Bytes())))

	resp, err := app.Test(req)
	require.NoError(t, err, "app.Test(req)")
	require.Equal(t, StatusOK, resp.StatusCode, "Status code")
}

// go test -v -run=^$ -bench=Benchmark_Ctx_Fresh_StaleEtag -benchmem -count=4
func Benchmark_Ctx_Fresh_StaleEtag(b *testing.B) {
	app := New()
	c := app.NewCtx(&fasthttp.RequestCtx{})

	for n := 0; n < b.N; n++ {
		c.Request().Header.Set(HeaderIfNoneMatch, "a, b, c, d")
		c.Request().Header.Set(HeaderCacheControl, "c")
		c.Fresh()

		c.Request().Header.Set(HeaderIfNoneMatch, "a, b, c, d")
		c.Request().Header.Set(HeaderCacheControl, "e")
		c.Fresh()
	}
}

// go test -run Test_Ctx_Fresh
func Test_Ctx_Fresh(t *testing.T) {
	t.Parallel()
	app := New()
	c := app.NewCtx(&fasthttp.RequestCtx{})

	require.False(t, c.Fresh())

	c.Request().Header.Set(HeaderIfNoneMatch, "*")
	c.Request().Header.Set(HeaderCacheControl, "no-cache")
	require.False(t, c.Fresh())

	c.Request().Header.Set(HeaderIfNoneMatch, "*")
	c.Request().Header.Set(HeaderCacheControl, ",no-cache,")
	require.False(t, c.Fresh())

	c.Request().Header.Set(HeaderIfNoneMatch, "*")
	c.Request().Header.Set(HeaderCacheControl, "aa,no-cache,")
	require.False(t, c.Fresh())

	c.Request().Header.Set(HeaderIfNoneMatch, "*")
	c.Request().Header.Set(HeaderCacheControl, ",no-cache,bb")
	require.False(t, c.Fresh())

	c.Request().Header.Set(HeaderIfNoneMatch, "675af34563dc-tr34")
	c.Request().Header.Set(HeaderCacheControl, "public")
	require.False(t, c.Fresh())

	c.Request().Header.Set(HeaderIfNoneMatch, "a, b")
	c.Response().Header.Set(HeaderETag, "c")
	require.False(t, c.Fresh())

	c.Response().Header.Set(HeaderETag, "a")
	require.True(t, c.Fresh())

	c.Request().Header.Set(HeaderIfModifiedSince, "xxWed, 21 Oct 2015 07:28:00 GMT")
	c.Response().Header.Set(HeaderLastModified, "xxWed, 21 Oct 2015 07:28:00 GMT")
	require.False(t, c.Fresh())

	c.Response().Header.Set(HeaderLastModified, "Wed, 21 Oct 2015 07:28:00 GMT")
	require.False(t, c.Fresh())

	c.Request().Header.Set(HeaderIfModifiedSince, "Wed, 21 Oct 2015 07:28:00 GMT")
	require.False(t, c.Fresh())
}

// go test -v -run=^$ -bench=Benchmark_Ctx_Fresh_WithNoCache -benchmem -count=4
func Benchmark_Ctx_Fresh_WithNoCache(b *testing.B) {
	app := New()
	c := app.NewCtx(&fasthttp.RequestCtx{})

	c.Request().Header.Set(HeaderIfNoneMatch, "*")
	c.Request().Header.Set(HeaderCacheControl, "no-cache")
	for n := 0; n < b.N; n++ {
		c.Fresh()
	}
}

// go test -run Test_Ctx_Get
func Test_Ctx_Get(t *testing.T) {
	t.Parallel()
	app := New()
	c := app.NewCtx(&fasthttp.RequestCtx{})

	c.Request().Header.Set(HeaderAcceptCharset, "utf-8, iso-8859-1;q=0.5")
	c.Request().Header.Set(HeaderReferer, "Monster")
	require.Equal(t, "utf-8, iso-8859-1;q=0.5", c.Get(HeaderAcceptCharset))
	require.Equal(t, "Monster", c.Get(HeaderReferer))
	require.Equal(t, "default", c.Get("unknown", "default"))
}

// go test -run Test_Ctx_Hostname
func Test_Ctx_Hostname(t *testing.T) {
	t.Parallel()
	app := New()
	c := app.NewCtx(&fasthttp.RequestCtx{})

	c.Request().SetRequestURI("http://google.com/test")
	require.Equal(t, "google.com", c.Hostname())
}

// go test -run Test_Ctx_Hostname_Untrusted
func Test_Ctx_Hostname_UntrustedProxy(t *testing.T) {
	t.Parallel()
	// Don't trust any proxy
	{
		app := New(Config{EnableTrustedProxyCheck: true, TrustedProxies: []string{}})
		c := app.NewCtx(&fasthttp.RequestCtx{})
		c.Request().SetRequestURI("http://google.com/test")
		c.Request().Header.Set(HeaderXForwardedHost, "google1.com")
		require.Equal(t, "google.com", c.Hostname())
		app.ReleaseCtx(c)
	}
	// Trust to specific proxy list
	{
		app := New(Config{EnableTrustedProxyCheck: true, TrustedProxies: []string{"0.8.0.0", "0.8.0.1"}})
		c := app.NewCtx(&fasthttp.RequestCtx{})
		c.Request().SetRequestURI("http://google.com/test")
		c.Request().Header.Set(HeaderXForwardedHost, "google1.com")
		require.Equal(t, "google.com", c.Hostname())
		app.ReleaseCtx(c)
	}
}

// go test -run Test_Ctx_Hostname_Trusted
func Test_Ctx_Hostname_TrustedProxy(t *testing.T) {
	t.Parallel()
	{
		app := New(Config{EnableTrustedProxyCheck: true, TrustedProxies: []string{"0.0.0.0", "0.8.0.1"}})
		c := app.NewCtx(&fasthttp.RequestCtx{})
		c.Request().SetRequestURI("http://google.com/test")
		c.Request().Header.Set(HeaderXForwardedHost, "google1.com")
		require.Equal(t, "google1.com", c.Hostname())
		app.ReleaseCtx(c)
	}
}

// go test -run Test_Ctx_Hostname_UntrustedProxyRange
func Test_Ctx_Hostname_TrustedProxyRange(t *testing.T) {
	t.Parallel()

	app := New(Config{EnableTrustedProxyCheck: true, TrustedProxies: []string{"0.0.0.0/30"}})
	c := app.NewCtx(&fasthttp.RequestCtx{})
	c.Request().SetRequestURI("http://google.com/test")
	c.Request().Header.Set(HeaderXForwardedHost, "google1.com")
	require.Equal(t, "google1.com", c.Hostname())
	app.ReleaseCtx(c)
}

// go test -run Test_Ctx_Hostname_UntrustedProxyRange
func Test_Ctx_Hostname_UntrustedProxyRange(t *testing.T) {
	t.Parallel()

	app := New(Config{EnableTrustedProxyCheck: true, TrustedProxies: []string{"1.0.0.0/30"}})
	c := app.NewCtx(&fasthttp.RequestCtx{})
	c.Request().SetRequestURI("http://google.com/test")
	c.Request().Header.Set(HeaderXForwardedHost, "google1.com")
	require.Equal(t, "google.com", c.Hostname())
	app.ReleaseCtx(c)
}

// go test -run Test_Ctx_Port
func Test_Ctx_Port(t *testing.T) {
	t.Parallel()
	app := New()
	c := app.NewCtx(&fasthttp.RequestCtx{})

	require.Equal(t, "0", c.Port())
}

// go test -run Test_Ctx_PortInHandler
func Test_Ctx_PortInHandler(t *testing.T) {
	t.Parallel()
	app := New()

	app.Get("/port", func(c Ctx) error {
		return c.SendString(c.Port())
	})

	resp, err := app.Test(httptest.NewRequest(MethodGet, "/port", nil))
	require.NoError(t, err, "app.Test(req)")
	require.Equal(t, StatusOK, resp.StatusCode, "Status code")

	body, err := io.ReadAll(resp.Body)
	require.NoError(t, err)
	require.Equal(t, "0", string(body))
}

// go test -run Test_Ctx_IP
func Test_Ctx_IP(t *testing.T) {
	t.Parallel()
	app := New()
	c := app.NewCtx(&fasthttp.RequestCtx{})

	require.Equal(t, "0.0.0.0", c.IP())
}

// go test -run Test_Ctx_IP_ProxyHeader
func Test_Ctx_IP_ProxyHeader(t *testing.T) {
	t.Parallel()
	app := New(Config{ProxyHeader: "Real-Ip"})
	c := app.NewCtx(&fasthttp.RequestCtx{})

	require.Equal(t, "", c.IP())
}

// go test -run Test_Ctx_IP_UntrustedProxy
func Test_Ctx_IP_UntrustedProxy(t *testing.T) {
	t.Parallel()
	app := New(Config{EnableTrustedProxyCheck: true, TrustedProxies: []string{"0.8.0.1"}, ProxyHeader: HeaderXForwardedFor})
	c := app.NewCtx(&fasthttp.RequestCtx{})
	c.Request().Header.Set(HeaderXForwardedFor, "0.0.0.1")

	require.Equal(t, "0.0.0.0", c.IP())
}

// go test -run Test_Ctx_IP_TrustedProxy
func Test_Ctx_IP_TrustedProxy(t *testing.T) {
	t.Parallel()
	app := New(Config{EnableTrustedProxyCheck: true, TrustedProxies: []string{"0.0.0.0"}, ProxyHeader: HeaderXForwardedFor})
	c := app.NewCtx(&fasthttp.RequestCtx{})
	c.Request().Header.Set(HeaderXForwardedFor, "0.0.0.1")

	require.Equal(t, "0.0.0.1", c.IP())
}

// go test -run Test_Ctx_IPs  -parallel
func Test_Ctx_IPs(t *testing.T) {
	t.Parallel()
	app := New()
	c := app.NewCtx(&fasthttp.RequestCtx{})

	c.Request().Header.Set(HeaderXForwardedFor, "127.0.0.1, 127.0.0.2, 127.0.0.3")
	require.Equal(t, []string{"127.0.0.1", "127.0.0.2", "127.0.0.3"}, c.IPs())

	c.Request().Header.Set(HeaderXForwardedFor, "127.0.0.1,127.0.0.2  ,127.0.0.3")
	require.Equal(t, []string{"127.0.0.1", "127.0.0.2", "127.0.0.3"}, c.IPs())

	c.Request().Header.Set(HeaderXForwardedFor, "")
	require.Equal(t, 0, len(c.IPs()))
}

// go test -v -run=^$ -bench=Benchmark_Ctx_IPs -benchmem -count=4
func Benchmark_Ctx_IPs(b *testing.B) {
	app := New()
	c := app.NewCtx(&fasthttp.RequestCtx{})

	c.Request().Header.Set(HeaderXForwardedFor, "127.0.0.1, 127.0.0.1, 127.0.0.1")
	var res []string
	b.ReportAllocs()
	b.ResetTimer()
	for n := 0; n < b.N; n++ {
		res = c.IPs()
	}
	require.Equal(b, []string{"127.0.0.1", "127.0.0.1", "127.0.0.1"}, res)
}

// go test -run Test_Ctx_Is
func Test_Ctx_Is(t *testing.T) {
	t.Parallel()
	app := New()
	c := app.NewCtx(&fasthttp.RequestCtx{})

	c.Request().Header.Set(HeaderContentType, MIMETextHTML+"; boundary=something")
	require.True(t, c.Is(".html"))
	require.True(t, c.Is("html"))
	require.False(t, c.Is("json"))
	require.False(t, c.Is(".json"))
	require.False(t, c.Is(""))
	require.False(t, c.Is(".foooo"))

	c.Request().Header.Set(HeaderContentType, MIMEApplicationJSONCharsetUTF8)
	require.False(t, c.Is("html"))
	require.True(t, c.Is("json"))
	require.True(t, c.Is(".json"))

	c.Request().Header.Set(HeaderContentType, " application/json;charset=UTF-8")
	require.False(t, c.Is("html"))
	require.True(t, c.Is("json"))
	require.True(t, c.Is(".json"))

	c.Request().Header.Set(HeaderContentType, MIMEApplicationXMLCharsetUTF8)
	require.False(t, c.Is("html"))
	require.True(t, c.Is("xml"))
	require.True(t, c.Is(".xml"))

	c.Request().Header.Set(HeaderContentType, MIMETextPlain)
	require.False(t, c.Is("html"))
	require.True(t, c.Is("txt"))
	require.True(t, c.Is(".txt"))
}

// go test -v -run=^$ -bench=Benchmark_Ctx_Is -benchmem -count=4
func Benchmark_Ctx_Is(b *testing.B) {
	app := New()
	c := app.NewCtx(&fasthttp.RequestCtx{})

	c.Request().Header.Set(HeaderContentType, MIMEApplicationJSON)
	var res bool
	b.ReportAllocs()
	b.ResetTimer()
	for n := 0; n < b.N; n++ {
		_ = c.Is(".json")
		res = c.Is("json")
	}
	require.True(b, res)
}

// go test -run Test_Ctx_Locals
func Test_Ctx_Locals(t *testing.T) {
	app := New()
	app.Use(func(c Ctx) error {
		c.Locals("john", "doe")
		return c.Next()
	})
	app.Get("/test", func(c Ctx) error {
		require.Equal(t, "doe", c.Locals("john"))
		return nil
	})
	resp, err := app.Test(httptest.NewRequest(MethodGet, "/test", nil))
	require.NoError(t, err, "app.Test(req)")
	require.Equal(t, StatusOK, resp.StatusCode, "Status code")
}

// go test -run Test_Ctx_Method
func Test_Ctx_Method(t *testing.T) {
	t.Parallel()
	fctx := &fasthttp.RequestCtx{}
	fctx.Request.Header.SetMethod(MethodGet)
	app := New()
	c := app.NewCtx(fctx)

	require.Equal(t, MethodGet, c.Method())
	c.Method(MethodPost)
	require.Equal(t, MethodPost, c.Method())

	c.Method("MethodInvalid")
	require.Equal(t, MethodPost, c.Method())
}

// go test -run Test_Ctx_ClientHelloInfo
func Test_Ctx_ClientHelloInfo(t *testing.T) {
	t.Parallel()
	app := New()
	app.Get("/ServerName", func(c Ctx) error {
		result := c.ClientHelloInfo()
		if result != nil {
			return c.SendString(result.ServerName)
		}

		return c.SendString("ClientHelloInfo is nil")
	})
	app.Get("/SignatureSchemes", func(c Ctx) error {
		result := c.ClientHelloInfo()
		if result != nil {
			return c.JSON(result.SignatureSchemes)
		}

		return c.SendString("ClientHelloInfo is nil")
	})
	app.Get("/SupportedVersions", func(c Ctx) error {
		result := c.ClientHelloInfo()
		if result != nil {
			return c.JSON(result.SupportedVersions)
		}

		return c.SendString("ClientHelloInfo is nil")
	})

	// Test without TLS handler
	resp, _ := app.Test(httptest.NewRequest(MethodGet, "/ServerName", nil))
	body, _ := io.ReadAll(resp.Body)
	require.Equal(t, []byte("ClientHelloInfo is nil"), body)

	// Test with TLS Handler
	const (
		PSSWithSHA256 = 0x0804
		VersionTLS13  = 0x0304
	)
	app.tlsHandler = &tlsHandler{clientHelloInfo: &tls.ClientHelloInfo{
		ServerName:        "example.golang",
		SignatureSchemes:  []tls.SignatureScheme{PSSWithSHA256},
		SupportedVersions: []uint16{VersionTLS13},
	}}

	// Test ServerName
	resp, _ = app.Test(httptest.NewRequest(MethodGet, "/ServerName", nil))
	body, _ = io.ReadAll(resp.Body)
	require.Equal(t, []byte("example.golang"), body)

	// Test SignatureSchemes
	resp, _ = app.Test(httptest.NewRequest(MethodGet, "/SignatureSchemes", nil))
	body, _ = io.ReadAll(resp.Body)
	require.Equal(t, "["+strconv.Itoa(PSSWithSHA256)+"]", string(body))

	// Test SupportedVersions
	resp, _ = app.Test(httptest.NewRequest(MethodGet, "/SupportedVersions", nil))
	body, _ = io.ReadAll(resp.Body)
	require.Equal(t, "["+strconv.Itoa(VersionTLS13)+"]", string(body))
}

// go test -run Test_Ctx_InvalidMethod
func Test_Ctx_InvalidMethod(t *testing.T) {
	t.Parallel()
	app := New()
	app.Get("/", func(c Ctx) error {
		return nil
	})

	fctx := &fasthttp.RequestCtx{}
	fctx.Request.Header.SetMethod("InvalidMethod")
	fctx.Request.SetRequestURI("/")

	app.Handler()(fctx)

	require.Equal(t, 400, fctx.Response.StatusCode())
	require.Equal(t, []byte("Invalid http method"), fctx.Response.Body())
}

// go test -run Test_Ctx_MultipartForm
func Test_Ctx_MultipartForm(t *testing.T) {
	t.Parallel()
	app := New()

	app.Post("/test", func(c Ctx) error {
		result, err := c.MultipartForm()
		require.NoError(t, err)
		require.Equal(t, "john", result.Value["name"][0])
		return nil
	})

	body := &bytes.Buffer{}
	writer := multipart.NewWriter(body)

	require.Nil(t, writer.WriteField("name", "john"))

	writer.Close()
	req := httptest.NewRequest(MethodPost, "/test", body)
	req.Header.Set(HeaderContentType, fmt.Sprintf("multipart/form-data; boundary=%s", writer.Boundary()))
	req.Header.Set(HeaderContentLength, strconv.Itoa(len(body.Bytes())))

	resp, err := app.Test(req)
	require.NoError(t, err, "app.Test(req)")
	require.Equal(t, StatusOK, resp.StatusCode, "Status code")
}

// go test -v -run=^$ -bench=Benchmark_Ctx_MultipartForm -benchmem -count=4
func Benchmark_Ctx_MultipartForm(b *testing.B) {
	app := New()

	app.Post("/", func(c Ctx) error {
		_, _ = c.MultipartForm()
		return nil
	})

	c := &fasthttp.RequestCtx{}

	body := []byte("--b\r\nContent-Disposition: form-data; name=\"name\"\r\n\r\njohn\r\n--b--")
	c.Request.SetBody(body)
	c.Request.Header.SetContentType(MIMEMultipartForm + `;boundary="b"`)
	c.Request.Header.SetContentLength(len(body))

	h := app.Handler()

	b.ReportAllocs()
	b.ResetTimer()

	for n := 0; n < b.N; n++ {
		h(c)
	}
}

// go test -run Test_Ctx_OriginalURL
func Test_Ctx_OriginalURL(t *testing.T) {
	t.Parallel()
	app := New()
	c := app.NewCtx(&fasthttp.RequestCtx{})

	c.Request().Header.SetRequestURI("http://google.com/test?search=demo")
	require.Equal(t, "http://google.com/test?search=demo", c.OriginalURL())
}

// go test -race -run Test_Ctx_Params
func Test_Ctx_Params(t *testing.T) {
	t.Parallel()
	app := New()
	app.Get("/test/:user", func(c Ctx) error {
		require.Equal(t, "john", c.Params("user"))
		return nil
	})
	app.Get("/test2/*", func(c Ctx) error {
		require.Equal(t, "im/a/cookie", c.Params("*"))
		return nil
	})
	app.Get("/test3/*/blafasel/*", func(c Ctx) error {
		require.Equal(t, "1111", c.Params("*1"))
		require.Equal(t, "2222", c.Params("*2"))
		require.Equal(t, "1111", c.Params("*"))
		return nil
	})
	app.Get("/test4/:optional?", func(c Ctx) error {
		require.Equal(t, "", c.Params("optional"))
		return nil
	})
	resp, err := app.Test(httptest.NewRequest(MethodGet, "/test/john", nil))
	require.NoError(t, err, "app.Test(req)")
	require.Equal(t, StatusOK, resp.StatusCode, "Status code")

	resp, err = app.Test(httptest.NewRequest(MethodGet, "/test2/im/a/cookie", nil))
	require.NoError(t, err, "app.Test(req)")
	require.Equal(t, StatusOK, resp.StatusCode, "Status code")

	resp, err = app.Test(httptest.NewRequest(MethodGet, "/test3/1111/blafasel/2222", nil))
	require.NoError(t, err, "app.Test(req)")
	require.Equal(t, StatusOK, resp.StatusCode, "Status code")

	resp, err = app.Test(httptest.NewRequest(MethodGet, "/test4", nil))
	require.NoError(t, err, "app.Test(req)")
	require.Equal(t, StatusOK, resp.StatusCode, "Status code")
}

// go test -v -run=^$ -bench=Benchmark_Ctx_Params -benchmem -count=4
func Benchmark_Ctx_Params(b *testing.B) {
	app := New()
	c := app.NewCtx(&fasthttp.RequestCtx{}).(*DefaultCtx)

	c.route = &Route{
		Params: []string{
			"param1", "param2", "param3", "param4",
		},
	}
	c.values = [maxParams]string{
		"john", "doe", "is", "awesome",
	}
	var res string
	b.ReportAllocs()
	b.ResetTimer()
	for n := 0; n < b.N; n++ {
		_ = c.Params("param1")
		_ = c.Params("param2")
		_ = c.Params("param3")
		res = c.Params("param4")
	}
	require.Equal(b, "awesome", res)
}

// go test -run Test_Ctx_Path
func Test_Ctx_Path(t *testing.T) {
	t.Parallel()
	app := New(Config{UnescapePath: true})
	app.Get("/test/:user", func(c Ctx) error {
		require.Equal(t, "/Test/John", c.Path())
		// not strict && case insensitive
		require.Equal(t, "/ABC/", c.Path("/ABC/"))
		require.Equal(t, "/test/john/", c.Path("/test/john/"))
		return nil
	})

	// test with special chars
	app.Get("/specialChars/:name", func(c Ctx) error {
		require.Equal(t, "/specialChars/créer", c.Path())
		// unescape is also working if you set the path afterwards
		require.Equal(t, "/اختبار/", c.Path("/%D8%A7%D8%AE%D8%AA%D8%A8%D8%A7%D8%B1/"))
		return nil
	})
	resp, err := app.Test(httptest.NewRequest(MethodGet, "/specialChars/cr%C3%A9er", nil))
	require.NoError(t, err, "app.Test(req)")
	require.Equal(t, StatusOK, resp.StatusCode, "Status code")
}

// go test -run Test_Ctx_Protocol
func Test_Ctx_Protocol(t *testing.T) {
	app := New()

	c := app.NewCtx(&fasthttp.RequestCtx{})

	require.Equal(t, "HTTP/1.1", c.Protocol())

	c.Request().Header.SetProtocol("HTTP/2")
	require.Equal(t, "HTTP/2", c.Protocol())
}

// go test -v -run=^$ -bench=Benchmark_Ctx_Protocol -benchmem -count=4
func Benchmark_Ctx_Protocol(b *testing.B) {
	app := New()

	c := app.NewCtx(&fasthttp.RequestCtx{})

	var res string
	b.ReportAllocs()
	b.ResetTimer()
	for n := 0; n < b.N; n++ {
		res = c.Protocol()
	}

	require.Equal(b, "HTTP/1.1", res)
}

// go test -run Test_Ctx_Scheme
func Test_Ctx_Scheme(t *testing.T) {
	app := New()

	freq := &fasthttp.RequestCtx{}
	freq.Request.Header.Set("X-Forwarded", "invalid")

	c := app.NewCtx(freq)

	c.Request().Header.Set(HeaderXForwardedProto, "https")
	require.Equal(t, "https", c.Scheme())
	c.Request().Header.Reset()

	c.Request().Header.Set(HeaderXForwardedProtocol, "https")
	require.Equal(t, "https", c.Scheme())
	c.Request().Header.Reset()

	c.Request().Header.Set(HeaderXForwardedSsl, "on")
	require.Equal(t, "https", c.Scheme())
	c.Request().Header.Reset()

	c.Request().Header.Set(HeaderXUrlScheme, "https")
	require.Equal(t, "https", c.Scheme())
	c.Request().Header.Reset()

	require.Equal(t, "http", c.Scheme())
}

// go test -v -run=^$ -bench=Benchmark_Ctx_Scheme -benchmem -count=4
func Benchmark_Ctx_Scheme(b *testing.B) {
	app := New()
	c := app.NewCtx(&fasthttp.RequestCtx{})

	var res string
	b.ReportAllocs()
	b.ResetTimer()
	for n := 0; n < b.N; n++ {
		res = c.Scheme()
	}
	require.Equal(b, "http", res)
}

// go test -run Test_Ctx_Scheme_TrustedProxy
func Test_Ctx_Scheme_TrustedProxy(t *testing.T) {
	t.Parallel()
	app := New(Config{EnableTrustedProxyCheck: true, TrustedProxies: []string{"0.0.0.0"}})
	c := app.NewCtx(&fasthttp.RequestCtx{})

	c.Request().Header.Set(HeaderXForwardedProto, "https")
	require.Equal(t, "https", c.Scheme())
	c.Request().Header.Reset()

	c.Request().Header.Set(HeaderXForwardedProtocol, "https")
	require.Equal(t, "https", c.Scheme())
	c.Request().Header.Reset()

	c.Request().Header.Set(HeaderXForwardedSsl, "on")
	require.Equal(t, "https", c.Scheme())
	c.Request().Header.Reset()

	c.Request().Header.Set(HeaderXUrlScheme, "https")
	require.Equal(t, "https", c.Scheme())
	c.Request().Header.Reset()

	require.Equal(t, "http", c.Scheme())
}

// go test -run Test_Ctx_Scheme_TrustedProxyRange
func Test_Ctx_Scheme_TrustedProxyRange(t *testing.T) {
	t.Parallel()
	app := New(Config{EnableTrustedProxyCheck: true, TrustedProxies: []string{"0.0.0.0/30"}})
	c := app.NewCtx(&fasthttp.RequestCtx{})

	c.Request().Header.Set(HeaderXForwardedProto, "https")
	require.Equal(t, "https", c.Scheme())
	c.Request().Header.Reset()

	c.Request().Header.Set(HeaderXForwardedProtocol, "https")
	require.Equal(t, "https", c.Scheme())
	c.Request().Header.Reset()

	c.Request().Header.Set(HeaderXForwardedSsl, "on")
	require.Equal(t, "https", c.Scheme())
	c.Request().Header.Reset()

	c.Request().Header.Set(HeaderXUrlScheme, "https")
	require.Equal(t, "https", c.Scheme())
	c.Request().Header.Reset()

	require.Equal(t, "http", c.Scheme())
}

// go test -run Test_Ctx_Scheme_UntrustedProxyRange
func Test_Ctx_Scheme_UntrustedProxyRange(t *testing.T) {
	t.Parallel()
	app := New(Config{EnableTrustedProxyCheck: true, TrustedProxies: []string{"1.1.1.1/30"}})
	c := app.NewCtx(&fasthttp.RequestCtx{})

	c.Request().Header.Set(HeaderXForwardedProto, "https")
	require.Equal(t, "http", c.Scheme())
	c.Request().Header.Reset()

	c.Request().Header.Set(HeaderXForwardedProtocol, "https")
	require.Equal(t, "http", c.Scheme())
	c.Request().Header.Reset()

	c.Request().Header.Set(HeaderXForwardedSsl, "on")
	require.Equal(t, "http", c.Scheme())
	c.Request().Header.Reset()

	c.Request().Header.Set(HeaderXUrlScheme, "https")
	require.Equal(t, "http", c.Scheme())
	c.Request().Header.Reset()

	require.Equal(t, "http", c.Scheme())
}

// go test -run Test_Ctx_Scheme_UnTrustedProxy
func Test_Ctx_Scheme_UnTrustedProxy(t *testing.T) {
	t.Parallel()
	app := New(Config{EnableTrustedProxyCheck: true, TrustedProxies: []string{"0.8.0.1"}})
	c := app.NewCtx(&fasthttp.RequestCtx{})

	c.Request().Header.Set(HeaderXForwardedProto, "https")
	require.Equal(t, "http", c.Scheme())
	c.Request().Header.Reset()

	c.Request().Header.Set(HeaderXForwardedProtocol, "https")
	require.Equal(t, "http", c.Scheme())
	c.Request().Header.Reset()

	c.Request().Header.Set(HeaderXForwardedSsl, "on")
	require.Equal(t, "http", c.Scheme())
	c.Request().Header.Reset()

	c.Request().Header.Set(HeaderXUrlScheme, "https")
	require.Equal(t, "http", c.Scheme())
	c.Request().Header.Reset()

	require.Equal(t, "http", c.Scheme())
}

// go test -run Test_Ctx_Query
func Test_Ctx_Query(t *testing.T) {
	t.Parallel()
	app := New()
	c := app.NewCtx(&fasthttp.RequestCtx{})

	c.Request().URI().SetQueryString("search=john&age=20")
	require.Equal(t, "john", c.Query("search"))
	require.Equal(t, "20", c.Query("age"))
	require.Equal(t, "default", c.Query("unknown", "default"))
}

// go test -run Test_Ctx_Range
func Test_Ctx_Range(t *testing.T) {
	t.Parallel()
	app := New()
	c := app.NewCtx(&fasthttp.RequestCtx{})

	var (
		result Range
		err    error
	)

	_, err = c.Range(1000)
	require.True(t, err != nil)

	c.Request().Header.Set(HeaderRange, "bytes=500")
	_, err = c.Range(1000)
	require.True(t, err != nil)

	c.Request().Header.Set(HeaderRange, "bytes=500=")
	_, err = c.Range(1000)
	require.True(t, err != nil)

	c.Request().Header.Set(HeaderRange, "bytes=500-300")
	_, err = c.Range(1000)
	require.True(t, err != nil)

	testRange := func(header string, start, end int) {
		c.Request().Header.Set(HeaderRange, header)
		result, err = c.Range(1000)
		require.NoError(t, err)
		require.Equal(t, "bytes", result.Type)
		require.Equal(t, start, result.Ranges[0].Start)
		require.Equal(t, end, result.Ranges[0].End)
	}

	testRange("bytes=a-700", 300, 999)
	testRange("bytes=500-b", 500, 999)
	testRange("bytes=500-1000", 500, 999)
	testRange("bytes=500-700", 500, 700)
}

// go test -run Test_Ctx_Route
func Test_Ctx_Route(t *testing.T) {
	t.Parallel()
	app := New()
	app.Get("/test", func(c Ctx) error {
		require.Equal(t, "/test", c.Route().Path)
		return nil
	})
	resp, err := app.Test(httptest.NewRequest(MethodGet, "/test", nil))
	require.NoError(t, err, "app.Test(req)")
	require.Equal(t, StatusOK, resp.StatusCode, "Status code")

	c := app.NewCtx(&fasthttp.RequestCtx{})

	require.Equal(t, "/", c.Route().Path)
	require.Equal(t, MethodGet, c.Route().Method)
	require.Equal(t, 0, len(c.Route().Handlers))
}

// go test -run Test_Ctx_RouteNormalized
func Test_Ctx_RouteNormalized(t *testing.T) {
	t.Parallel()
	app := New()
	app.Get("/test", func(c Ctx) error {
		require.Equal(t, "/test", c.Route().Path)
		return nil
	})
	resp, err := app.Test(httptest.NewRequest(MethodGet, "//test", nil))
	require.NoError(t, err, "app.Test(req)")
	require.Equal(t, StatusNotFound, resp.StatusCode, "Status code")
}

// go test -run Test_Ctx_SaveFile
func Test_Ctx_SaveFile(t *testing.T) {
	// TODO We should clean this up
	t.Parallel()
	app := New()

	app.Post("/test", func(c Ctx) error {
		fh, err := c.FormFile("file")
		require.NoError(t, err)

		tempFile, err := os.CreateTemp(os.TempDir(), "test-")
		require.NoError(t, err)

		defer os.Remove(tempFile.Name())
		err = c.SaveFile(fh, tempFile.Name())
		require.NoError(t, err)

		bs, err := os.ReadFile(tempFile.Name())
		require.NoError(t, err)
		require.Equal(t, "hello world", string(bs))
		return nil
	})

	body := &bytes.Buffer{}
	writer := multipart.NewWriter(body)

	ioWriter, err := writer.CreateFormFile("file", "test")
	require.NoError(t, err)

	_, err = ioWriter.Write([]byte("hello world"))
	require.NoError(t, err)
	writer.Close()

	req := httptest.NewRequest(MethodPost, "/test", body)
	req.Header.Set("Content-Type", writer.FormDataContentType())
	req.Header.Set("Content-Length", strconv.Itoa(len(body.Bytes())))

	resp, err := app.Test(req)
	require.NoError(t, err, "app.Test(req)")
	require.Equal(t, StatusOK, resp.StatusCode, "Status code")
}

// go test -run Test_Ctx_SaveFileToStorage
func Test_Ctx_SaveFileToStorage(t *testing.T) {
	t.Parallel()
	app := New()
	storage := memory.New()

	app.Post("/test", func(c Ctx) error {
		fh, err := c.FormFile("file")
		require.NoError(t, err)

		err = c.SaveFileToStorage(fh, "test", storage)
		require.NoError(t, err)

		file, err := storage.Get("test")
		require.Equal(t, []byte("hello world"), file)
		require.NoError(t, err)

		err = storage.Delete("test")
		require.NoError(t, err)

		return nil
	})

	body := &bytes.Buffer{}
	writer := multipart.NewWriter(body)

	ioWriter, err := writer.CreateFormFile("file", "test")
	require.NoError(t, err)

	_, err = ioWriter.Write([]byte("hello world"))
	require.NoError(t, err)
	writer.Close()

	req := httptest.NewRequest(MethodPost, "/test", body)
	req.Header.Set("Content-Type", writer.FormDataContentType())
	req.Header.Set("Content-Length", strconv.Itoa(len(body.Bytes())))

	resp, err := app.Test(req)
	require.NoError(t, err, "app.Test(req)")
	require.Equal(t, StatusOK, resp.StatusCode, "Status code")
}

// go test -run Test_Ctx_Secure
func Test_Ctx_Secure(t *testing.T) {
	t.Parallel()
	app := New()
	c := app.NewCtx(&fasthttp.RequestCtx{})

	// TODO Add TLS conn
	require.False(t, c.Secure())
}

// go test -run Test_Ctx_Stale
func Test_Ctx_Stale(t *testing.T) {
	t.Parallel()
	app := New()
	c := app.NewCtx(&fasthttp.RequestCtx{})

	require.True(t, c.Stale())
}

// go test -run Test_Ctx_Subdomains
func Test_Ctx_Subdomains(t *testing.T) {
	t.Parallel()
	app := New()
	c := app.NewCtx(&fasthttp.RequestCtx{})

	c.Request().URI().SetHost("john.doe.is.awesome.google.com")
	require.Equal(t, []string{"john", "doe"}, c.Subdomains(4))

	c.Request().URI().SetHost("localhost:3000")
	require.Equal(t, []string{"localhost:3000"}, c.Subdomains())
}

// go test -v -run=^$ -bench=Benchmark_Ctx_Subdomains -benchmem -count=4
func Benchmark_Ctx_Subdomains(b *testing.B) {
	app := New()
	c := app.NewCtx(&fasthttp.RequestCtx{})

	c.Request().SetRequestURI("http://john.doe.google.com")
	var res []string
	b.ReportAllocs()
	b.ResetTimer()
	for n := 0; n < b.N; n++ {
		res = c.Subdomains()
	}
	require.Equal(b, []string{"john", "doe"}, res)
}

// go test -run Test_Ctx_ClearCookie
func Test_Ctx_ClearCookie(t *testing.T) {
	t.Parallel()
	app := New()
	c := app.NewCtx(&fasthttp.RequestCtx{})

	c.Request().Header.Set(HeaderCookie, "john=doe")
	c.ClearCookie("john")
	require.True(t, strings.HasPrefix(string(c.Response().Header.Peek(HeaderSetCookie)), "john=; expires="))

	c.Request().Header.Set(HeaderCookie, "test1=dummy")
	c.Request().Header.Set(HeaderCookie, "test2=dummy")
	c.ClearCookie()
	require.True(t, strings.Contains(string(c.Response().Header.Peek(HeaderSetCookie)), "test1=; expires="))
	require.True(t, strings.Contains(string(c.Response().Header.Peek(HeaderSetCookie)), "test2=; expires="))
}

// go test -race -run Test_Ctx_Download
func Test_Ctx_Download(t *testing.T) {
	t.Parallel()
	app := New()
	c := app.NewCtx(&fasthttp.RequestCtx{})

	c.Download("ctx.go", "Awesome File!")

	f, err := os.Open("./ctx.go")
	require.NoError(t, err)
	defer f.Close()

	expect, err := io.ReadAll(f)
	require.NoError(t, err)
	require.Equal(t, expect, c.Response().Body())
	require.Equal(t, `attachment; filename="Awesome+File%21"`, string(c.Response().Header.Peek(HeaderContentDisposition)))

	c.Download("ctx.go")
	require.Equal(t, `attachment; filename="ctx.go"`, string(c.Response().Header.Peek(HeaderContentDisposition)))
}

// go test -race -run Test_Ctx_SendFile
func Test_Ctx_SendFile(t *testing.T) {
	t.Parallel()
	app := New()

	// fetch file content
	f, err := os.Open("./ctx.go")
	require.NoError(t, err)
	defer f.Close()
	expectFileContent, err := io.ReadAll(f)
	require.NoError(t, err)
	// fetch file info for the not modified test case
	fI, err := os.Stat("./ctx.go")
	require.NoError(t, err)

	// simple test case
	c := app.NewCtx(&fasthttp.RequestCtx{})
	err = c.SendFile("ctx.go")
	// check expectation
	require.NoError(t, err)
	require.Equal(t, expectFileContent, c.Response().Body())
	require.Equal(t, StatusOK, c.Response().StatusCode())
	app.ReleaseCtx(c)

	// test with custom error code
	c = app.NewCtx(&fasthttp.RequestCtx{})
	err = c.Status(StatusInternalServerError).SendFile("ctx.go")
	// check expectation
	require.NoError(t, err)
	require.Equal(t, expectFileContent, c.Response().Body())
	require.Equal(t, StatusInternalServerError, c.Response().StatusCode())
	app.ReleaseCtx(c)

	// test not modified
	c = app.NewCtx(&fasthttp.RequestCtx{})
	c.Request().Header.Set(HeaderIfModifiedSince, fI.ModTime().Format(time.RFC1123))
	err = c.SendFile("ctx.go")
	// check expectation
	require.NoError(t, err)
	require.Equal(t, StatusNotModified, c.Response().StatusCode())
	require.Equal(t, []byte(nil), c.Response().Body())
	app.ReleaseCtx(c)
}

// go test -race -run Test_Ctx_SendFile_404
func Test_Ctx_SendFile_404(t *testing.T) {
	t.Parallel()
	app := New()
	app.Get("/", func(c Ctx) error {
		err := c.SendFile(filepath.FromSlash("john_dow.go/"))
		require.False(t, err == nil)
		return err
	})

	resp, err := app.Test(httptest.NewRequest("GET", "/", nil))
	require.NoError(t, err)
	require.Equal(t, StatusNotFound, resp.StatusCode)
}

// go test -race -run Test_Ctx_SendFile_Immutable
func Test_Ctx_SendFile_Immutable(t *testing.T) {
	t.Parallel()
	app := New()
	var endpointsForTest []string
	addEndpoint := func(file, endpoint string) {
		endpointsForTest = append(endpointsForTest, endpoint)
		app.Get(endpoint, func(c Ctx) error {
			if err := c.SendFile(file); err != nil {
				require.NoError(t, err)
				return err
			}
			return c.SendStatus(200)
		})
	}

	// relative paths
	addEndpoint("./.github/index.html", "/relativeWithDot")
	addEndpoint(filepath.FromSlash("./.github/index.html"), "/relativeOSWithDot")
	addEndpoint(".github/index.html", "/relative")
	addEndpoint(filepath.FromSlash(".github/index.html"), "/relativeOS")

	// absolute paths
	if path, err := filepath.Abs(".github/index.html"); err != nil {
		require.NoError(t, err)
	} else {
		addEndpoint(path, "/absolute")
		addEndpoint(filepath.FromSlash(path), "/absoluteOS") // os related
	}

	for _, endpoint := range endpointsForTest {
		t.Run(endpoint, func(t *testing.T) {
			// 1st try
			resp, err := app.Test(httptest.NewRequest("GET", endpoint, nil))
			require.NoError(t, err)
			require.Equal(t, StatusOK, resp.StatusCode)
			// 2nd try
			resp, err = app.Test(httptest.NewRequest("GET", endpoint, nil))
			require.NoError(t, err)
			require.Equal(t, StatusOK, resp.StatusCode)
		})
	}
}

// go test -race -run Test_Ctx_SendFile_RestoreOriginalURL
func Test_Ctx_SendFile_RestoreOriginalURL(t *testing.T) {
	t.Parallel()
	app := New()
	app.Get("/", func(c Ctx) error {
		originalURL := utils.CopyString(c.OriginalURL())
		err := c.SendFile("ctx.go")
		require.Equal(t, originalURL, c.OriginalURL())
		return err
	})

	_, err1 := app.Test(httptest.NewRequest("GET", "/?test=true", nil))
	// second request required to confirm with zero allocation
	_, err2 := app.Test(httptest.NewRequest("GET", "/?test=true", nil))

	require.Nil(t, err1)
	require.Nil(t, err2)
}

// go test -run Test_Ctx_JSON
func Test_Ctx_JSON(t *testing.T) {
	t.Parallel()
	app := New()
	c := app.NewCtx(&fasthttp.RequestCtx{})

	require.True(t, c.JSON(complex(1, 1)) != nil)

	c.JSON(Map{ // map has no order
		"Name": "Grame",
		"Age":  20,
	})
	require.Equal(t, `{"Age":20,"Name":"Grame"}`, string(c.Response().Body()))
	require.Equal(t, "application/json", string(c.Response().Header.Peek("content-type")))

	testEmpty := func(v any, r string) {
		err := c.JSON(v)
		require.NoError(t, err)
		require.Equal(t, r, string(c.Response().Body()))
	}

	testEmpty(nil, "null")
	testEmpty("", `""`)
	testEmpty(0, "0")
	testEmpty([]int{}, "[]")
}

// go test -run=^$ -bench=Benchmark_Ctx_JSON -benchmem -count=4
func Benchmark_Ctx_JSON(b *testing.B) {
	app := New()
	c := app.NewCtx(&fasthttp.RequestCtx{})

	type SomeStruct struct {
		Name string
		Age  uint8
	}
	data := SomeStruct{
		Name: "Grame",
		Age:  20,
	}
	var err error
	b.ReportAllocs()
	b.ResetTimer()
	for n := 0; n < b.N; n++ {
		err = c.JSON(data)
	}
	require.NoError(b, err)
	require.Equal(b, `{"Name":"Grame","Age":20}`, string(c.Response().Body()))
}

// go test -run Test_Ctx_JSONP
func Test_Ctx_JSONP(t *testing.T) {
	t.Parallel()
	app := New()
	c := app.NewCtx(&fasthttp.RequestCtx{})

	require.True(t, c.JSONP(complex(1, 1)) != nil)

	c.JSONP(Map{
		"Name": "Grame",
		"Age":  20,
	})
	require.Equal(t, `callback({"Age":20,"Name":"Grame"});`, string(c.Response().Body()))
	require.Equal(t, "application/javascript; charset=utf-8", string(c.Response().Header.Peek("content-type")))

	c.JSONP(Map{
		"Name": "Grame",
		"Age":  20,
	}, "john")
	require.Equal(t, `john({"Age":20,"Name":"Grame"});`, string(c.Response().Body()))
	require.Equal(t, "application/javascript; charset=utf-8", string(c.Response().Header.Peek("content-type")))
}

// go test -v  -run=^$ -bench=Benchmark_Ctx_JSONP -benchmem -count=4
func Benchmark_Ctx_JSONP(b *testing.B) {
	app := New()
	c := app.NewCtx(&fasthttp.RequestCtx{}).(*DefaultCtx)

	type SomeStruct struct {
		Name string
		Age  uint8
	}
	data := SomeStruct{
		Name: "Grame",
		Age:  20,
	}
	callback := "emit"
	var err error
	b.ReportAllocs()
	b.ResetTimer()
	for n := 0; n < b.N; n++ {
		err = c.JSONP(data, callback)
	}
	require.NoError(b, err)
	require.Equal(b, `emit({"Name":"Grame","Age":20});`, string(c.Response().Body()))
}

// go test -run Test_Ctx_XML
func Test_Ctx_XML(t *testing.T) {
	t.Parallel()
	app := New()
	c := app.NewCtx(&fasthttp.RequestCtx{}).(*DefaultCtx)

	require.True(t, c.JSON(complex(1, 1)) != nil)

	type xmlResult struct {
		XMLName xml.Name `xml:"Users"`
		Names   []string `xml:"Names"`
		Ages    []int    `xml:"Ages"`
	}

	c.XML(xmlResult{
		Names: []string{"Grame", "John"},
		Ages:  []int{1, 12, 20},
	})

	require.Equal(t, `<Users><Names>Grame</Names><Names>John</Names><Ages>1</Ages><Ages>12</Ages><Ages>20</Ages></Users>`, string(c.Response().Body()))
	require.Equal(t, "application/xml", string(c.Response().Header.Peek("content-type")))

	testEmpty := func(v any, r string) {
		err := c.XML(v)
		require.NoError(t, err)
		require.Equal(t, r, string(c.Response().Body()))
	}

	testEmpty(nil, "")
	testEmpty("", `<string></string>`)
	testEmpty(0, "<int>0</int>")
	testEmpty([]int{}, "")
}

// go test -run=^$ -bench=Benchmark_Ctx_XML -benchmem -count=4
func Benchmark_Ctx_XML(b *testing.B) {
	app := New()
	c := app.NewCtx(&fasthttp.RequestCtx{}).(*DefaultCtx)
	type SomeStruct struct {
		Name string `xml:"Name"`
		Age  uint8  `xml:"Age"`
	}
	data := SomeStruct{
		Name: "Grame",
		Age:  20,
	}
	var err error
	b.ReportAllocs()
	b.ResetTimer()
	for n := 0; n < b.N; n++ {
		err = c.XML(data)
	}

	require.NoError(b, err)
	require.Equal(b, `<SomeStruct><Name>Grame</Name><Age>20</Age></SomeStruct>`, string(c.Response().Body()))
}

// go test -run Test_Ctx_Links
func Test_Ctx_Links(t *testing.T) {
	t.Parallel()
	app := New()
	c := app.NewCtx(&fasthttp.RequestCtx{})

	c.Links()
	require.Equal(t, "", string(c.Response().Header.Peek(HeaderLink)))

	c.Links(
		"http://api.example.com/users?page=2", "next",
		"http://api.example.com/users?page=5", "last",
	)
	require.Equal(t, `<http://api.example.com/users?page=2>; rel="next",<http://api.example.com/users?page=5>; rel="last"`, string(c.Response().Header.Peek(HeaderLink)))
}

// go test -v  -run=^$ -bench=Benchmark_Ctx_Links -benchmem -count=4
func Benchmark_Ctx_Links(b *testing.B) {
	app := New()
	c := app.NewCtx(&fasthttp.RequestCtx{}).(*DefaultCtx)

	b.ReportAllocs()
	b.ResetTimer()
	for n := 0; n < b.N; n++ {
		c.Links(
			"http://api.example.com/users?page=2", "next",
			"http://api.example.com/users?page=5", "last",
		)
	}
}

// go test -run Test_Ctx_Location
func Test_Ctx_Location(t *testing.T) {
	t.Parallel()
	app := New()
	c := app.NewCtx(&fasthttp.RequestCtx{})

	c.Location("http://example.com")
	require.Equal(t, "http://example.com", string(c.Response().Header.Peek(HeaderLocation)))
}

// go test -run Test_Ctx_Next
func Test_Ctx_Next(t *testing.T) {
	app := New()
	app.Use("/", func(c Ctx) error {
		return c.Next()
	})
	app.Get("/test", func(c Ctx) error {
		c.Set("X-Next-Result", "Works")
		return nil
	})
	resp, err := app.Test(httptest.NewRequest(MethodGet, "http://example.com/test", nil))
	require.NoError(t, err, "app.Test(req)")
	require.Equal(t, StatusOK, resp.StatusCode, "Status code")
	require.Equal(t, "Works", resp.Header.Get("X-Next-Result"))
}

// go test -run Test_Ctx_Next_Error
func Test_Ctx_Next_Error(t *testing.T) {
	app := New()
	app.Use("/", func(c Ctx) error {
		c.Set("X-Next-Result", "Works")
		return ErrNotFound
	})

	resp, err := app.Test(httptest.NewRequest(MethodGet, "http://example.com/test", nil))
	require.NoError(t, err, "app.Test(req)")
	require.Equal(t, StatusNotFound, resp.StatusCode, "Status code")
	require.Equal(t, "Works", resp.Header.Get("X-Next-Result"))
}

<<<<<<< HEAD
=======
// go test -run Test_Ctx_Redirect
func Test_Ctx_Redirect(t *testing.T) {
	t.Parallel()
	app := New()
	c := app.NewCtx(&fasthttp.RequestCtx{})

	c.Redirect("http://default.com")
	require.Equal(t, 302, c.Response().StatusCode())
	require.Equal(t, "http://default.com", string(c.Response().Header.Peek(HeaderLocation)))

	c.Redirect("http://example.com", 301)
	require.Equal(t, 301, c.Response().StatusCode())
	require.Equal(t, "http://example.com", string(c.Response().Header.Peek(HeaderLocation)))
}

// go test -run Test_Ctx_RedirectToRouteWithParams
func Test_Ctx_RedirectToRouteWithParams(t *testing.T) {
	t.Parallel()
	app := New()
	app.Get("/user/:name", func(c Ctx) error {
		return c.JSON(c.Params("name"))
	}).Name("user")
	c := app.NewCtx(&fasthttp.RequestCtx{})

	c.RedirectToRoute("user", Map{
		"name": "fiber",
	})
	require.Equal(t, 302, c.Response().StatusCode())
	require.Equal(t, "/user/fiber", string(c.Response().Header.Peek(HeaderLocation)))
}

// go test -run Test_Ctx_RedirectToRouteWithParams
func Test_Ctx_RedirectToRouteWithQueries(t *testing.T) {
	t.Parallel()
	app := New()
	app.Get("/user/:name", func(c Ctx) error {
		return c.JSON(c.Params("name"))
	}).Name("user")
	c := app.NewCtx(&fasthttp.RequestCtx{})

	c.RedirectToRoute("user", Map{
		"name":    "fiber",
		"queries": map[string]string{"data[0][name]": "john", "data[0][age]": "10", "test": "doe"},
	})
	require.Equal(t, 302, c.Response().StatusCode())
	// analysis of query parameters with url parsing, since a map pass is always randomly ordered
	location, err := url.Parse(string(c.Response().Header.Peek(HeaderLocation)))
	require.NoError(t, err, "url.Parse(location)")
	require.Equal(t, "/user/fiber", location.Path)
	require.Equal(t, url.Values{"data[0][name]": []string{"john"}, "data[0][age]": []string{"10"}, "test": []string{"doe"}}, location.Query())
}

// go test -run Test_Ctx_RedirectToRouteWithOptionalParams
func Test_Ctx_RedirectToRouteWithOptionalParams(t *testing.T) {
	t.Parallel()
	app := New()
	app.Get("/user/:name?", func(c Ctx) error {
		return c.JSON(c.Params("name"))
	}).Name("user")
	c := app.NewCtx(&fasthttp.RequestCtx{})

	c.RedirectToRoute("user", Map{
		"name": "fiber",
	})
	require.Equal(t, 302, c.Response().StatusCode())
	require.Equal(t, "/user/fiber", string(c.Response().Header.Peek(HeaderLocation)))
}

// go test -run Test_Ctx_RedirectToRouteWithOptionalParamsWithoutValue
func Test_Ctx_RedirectToRouteWithOptionalParamsWithoutValue(t *testing.T) {
	t.Parallel()
	app := New()
	app.Get("/user/:name?", func(c Ctx) error {
		return c.JSON(c.Params("name"))
	}).Name("user")
	c := app.NewCtx(&fasthttp.RequestCtx{})

	c.RedirectToRoute("user", Map{})
	require.Equal(t, 302, c.Response().StatusCode())
	require.Equal(t, "/user/", string(c.Response().Header.Peek(HeaderLocation)))
}

// go test -run Test_Ctx_RedirectToRouteWithGreedyParameters
func Test_Ctx_RedirectToRouteWithGreedyParameters(t *testing.T) {
	t.Parallel()
	app := New()
	app.Get("/user/+", func(c Ctx) error {
		return c.JSON(c.Params("+"))
	}).Name("user")
	c := app.NewCtx(&fasthttp.RequestCtx{})

	c.RedirectToRoute("user", Map{
		"+": "test/routes",
	})
	require.Equal(t, 302, c.Response().StatusCode())
	require.Equal(t, "/user/test/routes", string(c.Response().Header.Peek(HeaderLocation)))
}

// go test -run Test_Ctx_RedirectBack
func Test_Ctx_RedirectBack(t *testing.T) {
	t.Parallel()
	app := New()
	app.Get("/", func(c Ctx) error {
		return c.JSON("Home")
	}).Name("home")
	c := app.NewCtx(&fasthttp.RequestCtx{})

	c.RedirectBack("/")
	require.Equal(t, 302, c.Response().StatusCode())
	require.Equal(t, "/", string(c.Response().Header.Peek(HeaderLocation)))
}

// go test -run Test_Ctx_RedirectBackWithReferer
func Test_Ctx_RedirectBackWithReferer(t *testing.T) {
	t.Parallel()
	app := New()
	app.Get("/", func(c Ctx) error {
		return c.JSON("Home")
	}).Name("home")
	app.Get("/back", func(c Ctx) error {
		return c.JSON("Back")
	}).Name("back")
	c := app.NewCtx(&fasthttp.RequestCtx{})

	c.Request().Header.Set(HeaderReferer, "/back")
	c.RedirectBack("/")
	require.Equal(t, 302, c.Response().StatusCode())
	require.Equal(t, "/back", c.Get(HeaderReferer))
	require.Equal(t, "/back", string(c.Response().Header.Peek(HeaderLocation)))
}

>>>>>>> f9e87097
// go test -run Test_Ctx_Render
func Test_Ctx_Render(t *testing.T) {
	t.Parallel()
	app := New()
	c := app.NewCtx(&fasthttp.RequestCtx{})

	err := c.Render("./.github/testdata/index.tmpl", Map{
		"Title": "Hello, World!",
	})

	buf := bytebufferpool.Get()
	_, _ = buf.WriteString("overwrite")
	defer bytebufferpool.Put(buf)

	require.NoError(t, err)
	require.Equal(t, "<h1>Hello, World!</h1>", string(c.Response().Body()))

	err = c.Render("./.github/testdata/template-non-exists.html", nil)
	require.False(t, err == nil)

	err = c.Render("./.github/testdata/template-invalid.html", nil)
	require.False(t, err == nil)
}

// go test -run Test_Ctx_Render_Mount
func Test_Ctx_Render_Mount(t *testing.T) {
	t.Parallel()

	engine := &testTemplateEngine{}
	engine.Load()

	sub := New(Config{
		Views: engine,
	})

	sub.Get("/:name", func(c Ctx) error {
		return c.Render("hello_world.tmpl", Map{
			"Name": c.Params("name"),
		})
	})

	app := New()
	app.Mount("/hello", sub)

	resp, err := app.Test(httptest.NewRequest(MethodGet, "/hello/a", nil))
	require.Equal(t, StatusOK, resp.StatusCode, "Status code")
	require.NoError(t, err, "app.Test(req)")

	body, err := io.ReadAll(resp.Body)
	require.NoError(t, err)
	require.Equal(t, "<h1>Hello a!</h1>", string(body))
}

func Test_Ctx_Render_MountGroup(t *testing.T) {
	t.Parallel()

	engine := &testTemplateEngine{}
	engine.Load()

	micro := New(Config{
		Views: engine,
	})

	micro.Get("/doe", func(c Ctx) error {
		return c.Render("hello_world.tmpl", Map{
			"Name": "doe",
		})
	})

	app := New()
	v1 := app.Group("/v1")
	v1.Mount("/john", micro)

	resp, err := app.Test(httptest.NewRequest(MethodGet, "/v1/john/doe", nil))
	require.NoError(t, err, "app.Test(req)")
	require.Equal(t, 200, resp.StatusCode, "Status code")

	body, err := io.ReadAll(resp.Body)
	require.NoError(t, err)
	require.Equal(t, "<h1>Hello doe!</h1>", string(body))
}

func Test_Ctx_RenderWithoutLocals(t *testing.T) {
	t.Parallel()
	app := New(Config{
		PassLocalsToViews: false,
	})
	c := app.NewCtx(&fasthttp.RequestCtx{})

	c.Locals("Title", "Hello, World!")

	err := c.Render("./.github/testdata/index.tmpl", Map{})

	buf := bytebufferpool.Get()
	_, _ = buf.WriteString("overwrite")
	defer bytebufferpool.Put(buf)

	require.NoError(t, err)
	require.Equal(t, "<h1><no value></h1>", string(c.Response().Body()))
}

func Test_Ctx_RenderWithLocals(t *testing.T) {
	t.Parallel()
	app := New(Config{
		PassLocalsToViews: true,
	})
	c := app.NewCtx(&fasthttp.RequestCtx{})

	c.Locals("Title", "Hello, World!")

	err := c.Render("./.github/testdata/index.tmpl", Map{})

	buf := bytebufferpool.Get()
	_, _ = buf.WriteString("overwrite")
	defer bytebufferpool.Put(buf)

	require.NoError(t, err)
	require.Equal(t, "<h1>Hello, World!</h1>", string(c.Response().Body()))

}

func Test_Ctx_RenderWithBindVars(t *testing.T) {
	t.Parallel()

	app := New()
	c := app.NewCtx(&fasthttp.RequestCtx{})

	c.BindVars(Map{
		"Title": "Hello, World!",
	})

	err := c.Render("./.github/testdata/index.tmpl", Map{})

	buf := bytebufferpool.Get()
	_, _ = buf.WriteString("overwrite")
	defer bytebufferpool.Put(buf)

	require.NoError(t, err)
	require.Equal(t, "<h1>Hello, World!</h1>", string(c.Response().Body()))

}

func Test_Ctx_RenderWithBindVarsLocals(t *testing.T) {
	t.Parallel()

	app := New(Config{
		PassLocalsToViews: true,
	})

	c := app.NewCtx(&fasthttp.RequestCtx{})

	c.BindVars(Map{
		"Title": "Hello, World!",
	})

	c.Locals("Summary", "Test")

	err := c.Render("./.github/testdata/template.tmpl", Map{})

	require.NoError(t, err)
	require.Equal(t, "<h1>Hello, World! Test</h1>", string(c.Response().Body()))

}

func Test_Ctx_RenderWithLocalsAndBinding(t *testing.T) {
	t.Parallel()
	engine := &testTemplateEngine{}
	err := engine.Load()
	require.NoError(t, err)

	app := New(Config{
		PassLocalsToViews: true,
		Views:             engine,
	})
	c := app.NewCtx(&fasthttp.RequestCtx{})

	c.Locals("Title", "This is a test.")

	err = c.Render("index.tmpl", Map{
		"Title": "Hello, World!",
	})

	require.NoError(t, err)
	require.Equal(t, "<h1>Hello, World!</h1>", string(c.Response().Body()))
}

func Benchmark_Ctx_RenderWithLocalsAndBindVars(b *testing.B) {
	engine := &testTemplateEngine{}
	err := engine.Load()
	require.NoError(b, err)
	app := New(Config{
		PassLocalsToViews: true,
		Views:             engine,
	})
	c := app.NewCtx(&fasthttp.RequestCtx{})

	c.BindVars(Map{
		"Title": "Hello, World!",
	})
	c.Locals("Summary", "Test")

	b.ReportAllocs()
	b.ResetTimer()

	for n := 0; n < b.N; n++ {
		err = c.Render("template.tmpl", Map{})
	}

	require.NoError(b, err)
	require.Equal(b, "<h1>Hello, World! Test</h1>", string(c.Response().Body()))
}

<<<<<<< HEAD
=======
func Benchmark_Ctx_RedirectToRoute(b *testing.B) {
	app := New()
	app.Get("/user/:name", func(c Ctx) error {
		return c.JSON(c.Params("name"))
	}).Name("user")

	c := app.NewCtx(&fasthttp.RequestCtx{}).(*DefaultCtx)

	b.ReportAllocs()
	b.ResetTimer()

	for n := 0; n < b.N; n++ {
		c.RedirectToRoute("user", Map{
			"name": "fiber",
		})
	}

	require.Equal(b, 302, c.Response().StatusCode())
	require.Equal(b, "/user/fiber", string(c.Response().Header.Peek(HeaderLocation)))
}

func Benchmark_Ctx_RedirectToRouteWithQueries(b *testing.B) {
	app := New()
	app.Get("/user/:name", func(c Ctx) error {
		return c.JSON(c.Params("name"))
	}).Name("user")

	c := app.NewCtx(&fasthttp.RequestCtx{}).(*DefaultCtx)

	b.ReportAllocs()
	b.ResetTimer()

	for n := 0; n < b.N; n++ {
		c.RedirectToRoute("user", Map{
			"name":    "fiber",
			"queries": map[string]string{"a": "a", "b": "b"},
		})
	}

	require.Equal(b, 302, c.Response().StatusCode())
	// analysis of query parameters with url parsing, since a map pass is always randomly ordered
	location, err := url.Parse(string(c.Response().Header.Peek(HeaderLocation)))
	require.NoError(b, err, "url.Parse(location)")
	require.Equal(b, "/user/fiber", location.Path)
	require.Equal(b, url.Values{"a": []string{"a"}, "b": []string{"b"}}, location.Query())
}

>>>>>>> f9e87097
func Benchmark_Ctx_RenderLocals(b *testing.B) {
	engine := &testTemplateEngine{}
	err := engine.Load()
	require.NoError(b, err)
	app := New(Config{
		PassLocalsToViews: true,
	})
	app.config.Views = engine
	c := app.NewCtx(&fasthttp.RequestCtx{})

	c.Locals("Title", "Hello, World!")

	b.ReportAllocs()
	b.ResetTimer()

	for n := 0; n < b.N; n++ {
		err = c.Render("index.tmpl", Map{})
	}

	require.NoError(b, err)
	require.Equal(b, "<h1>Hello, World!</h1>", string(c.Response().Body()))
}

func Benchmark_Ctx_RenderBindVars(b *testing.B) {
	engine := &testTemplateEngine{}
	err := engine.Load()
	require.NoError(b, err)
	app := New()
	app.config.Views = engine
	c := app.NewCtx(&fasthttp.RequestCtx{})

	c.BindVars(Map{
		"Title": "Hello, World!",
	})

	b.ReportAllocs()
	b.ResetTimer()

	for n := 0; n < b.N; n++ {
		err = c.Render("index.tmpl", Map{})
	}

	require.NoError(b, err)
	require.Equal(b, "<h1>Hello, World!</h1>", string(c.Response().Body()))
}

// go test -run Test_Ctx_RestartRouting
func Test_Ctx_RestartRouting(t *testing.T) {
	app := New()
	calls := 0
	app.Get("/", func(c Ctx) error {
		calls++
		if calls < 3 {
			return c.RestartRouting()
		}
		return nil
	})
	resp, err := app.Test(httptest.NewRequest(MethodGet, "http://example.com/", nil))
	require.NoError(t, err, "app.Test(req)")
	require.Equal(t, StatusOK, resp.StatusCode, "Status code")
	require.Equal(t, 3, calls, "Number of calls")
}

// go test -run Test_Ctx_RestartRoutingWithChangedPath
func Test_Ctx_RestartRoutingWithChangedPath(t *testing.T) {
	app := New()
	executedOldHandler := false
	executedNewHandler := false

	app.Get("/old", func(c Ctx) error {
		c.Path("/new")
		return c.RestartRouting()
	})
	app.Get("/old", func(c Ctx) error {
		executedOldHandler = true
		return nil
	})
	app.Get("/new", func(c Ctx) error {
		executedNewHandler = true
		return nil
	})

	resp, err := app.Test(httptest.NewRequest(MethodGet, "http://example.com/old", nil))
	require.NoError(t, err, "app.Test(req)")
	require.Equal(t, StatusOK, resp.StatusCode, "Status code")
	require.False(t, executedOldHandler, "Executed old handler")
	require.True(t, executedNewHandler, "Executed new handler")
}

// go test -run Test_Ctx_RestartRoutingWithChangedPathAnd404
func Test_Ctx_RestartRoutingWithChangedPathAndCatchAll(t *testing.T) {
	app := New()
	app.Get("/new", func(c Ctx) error {
		return nil
	})
	app.Use(func(c Ctx) error {
		c.Path("/new")
		// c.Next() would fail this test as a 404 is returned from the next handler
		return c.RestartRouting()
	})
	app.Use(func(c Ctx) error {
		return ErrNotFound
	})

	resp, err := app.Test(httptest.NewRequest(MethodGet, "http://example.com/old", nil))
	require.NoError(t, err, "app.Test(req)")
	require.Equal(t, StatusOK, resp.StatusCode, "Status code")
}

type testTemplateEngine struct {
	templates *template.Template
}

func (t *testTemplateEngine) Render(w io.Writer, name string, bind any, layout ...string) error {
	if len(layout) == 0 {
		return t.templates.ExecuteTemplate(w, name, bind)
	}
	_ = t.templates.ExecuteTemplate(w, name, bind)
	return t.templates.ExecuteTemplate(w, layout[0], bind)
}

func (t *testTemplateEngine) Load() error {
	t.templates = template.Must(template.ParseGlob("./.github/testdata/*.tmpl"))
	return nil
}

// go test -run Test_Ctx_Render_Engine
func Test_Ctx_Render_Engine(t *testing.T) {
	engine := &testTemplateEngine{}
	engine.Load()
	app := New()
	app.config.Views = engine
	c := app.NewCtx(&fasthttp.RequestCtx{})

	err := c.Render("index.tmpl", Map{
		"Title": "Hello, World!",
	})
	require.NoError(t, err)
	require.Equal(t, "<h1>Hello, World!</h1>", string(c.Response().Body()))
}

// go test -run Test_Ctx_Render_Engine_With_View_Layout
func Test_Ctx_Render_Engine_With_View_Layout(t *testing.T) {
	engine := &testTemplateEngine{}
	engine.Load()
	app := New(Config{ViewsLayout: "main.tmpl"})
	app.config.Views = engine
	c := app.NewCtx(&fasthttp.RequestCtx{})

	err := c.Render("index.tmpl", Map{
		"Title": "Hello, World!",
	})
	require.NoError(t, err)
	require.Equal(t, "<h1>Hello, World!</h1><h1>I'm main</h1>", string(c.Response().Body()))
}

// go test -v -run=^$ -bench=Benchmark_Ctx_Render_Engine -benchmem -count=4
func Benchmark_Ctx_Render_Engine(b *testing.B) {
	engine := &testTemplateEngine{}
	err := engine.Load()
	require.NoError(b, err)
	app := New()
	app.config.Views = engine
	c := app.NewCtx(&fasthttp.RequestCtx{})

	b.ReportAllocs()
	b.ResetTimer()
	for n := 0; n < b.N; n++ {
		err = c.Render("index.tmpl", Map{
			"Title": "Hello, World!",
		})
	}
	require.NoError(b, err)
	require.Equal(b, "<h1>Hello, World!</h1>", string(c.Response().Body()))
}

// go test -v -run=^$ -bench=Benchmark_Ctx_Get_Location_From_Route -benchmem -count=4
func Benchmark_Ctx_Get_Location_From_Route(b *testing.B) {
	app := New()
	c := app.NewCtx(&fasthttp.RequestCtx{}).(*DefaultCtx)

	app.Get("/user/:name", func(c Ctx) error {
		return c.SendString(c.Params("name"))
	}).Name("User")
	for n := 0; n < b.N; n++ {
		c.getLocationFromRoute(app.GetRoute("User"), Map{"name": "fiber"})
	}
}

// go test -run Test_Ctx_Get_Location_From_Route_name
func Test_Ctx_Get_Location_From_Route_name(t *testing.T) {
	app := New()
	c := app.NewCtx(&fasthttp.RequestCtx{})

	app.Get("/user/:name", func(c Ctx) error {
		return c.SendString(c.Params("name"))
	}).Name("User")

	location, err := c.GetRouteURL("User", Map{"name": "fiber"})
	require.NoError(t, err)
	require.Equal(t, "/user/fiber", location)
}

// go test -run Test_Ctx_Get_Location_From_Route_name_Optional_greedy
func Test_Ctx_Get_Location_From_Route_name_Optional_greedy(t *testing.T) {
	app := New()
	c := app.NewCtx(&fasthttp.RequestCtx{})

	app.Get("/:phone/*/send/*", func(c Ctx) error {
		return c.SendString("Phone: " + c.Params("phone") + "\nFirst Param: " + c.Params("*1") + "\nSecond Param: " + c.Params("*2"))
	}).Name("SendSms")

	location, err := c.GetRouteURL("SendSms", Map{
		"phone": "23456789",
		"*1":    "sms",
		"*2":    "test-msg",
	})
	require.NoError(t, err)
	require.Equal(t, "/23456789/sms/send/test-msg", location)
}

// go test -run Test_Ctx_Get_Location_From_Route_name_Optional_greedy_one_param
func Test_Ctx_Get_Location_From_Route_name_Optional_greedy_one_param(t *testing.T) {
	app := New()
	c := app.NewCtx(&fasthttp.RequestCtx{})

	app.Get("/:phone/*/send", func(c Ctx) error {
		return c.SendString("Phone: " + c.Params("phone") + "\nFirst Param: " + c.Params("*1"))
	}).Name("SendSms")

	location, err := c.GetRouteURL("SendSms", Map{
		"phone": "23456789",
		"*":     "sms",
	})
	require.NoError(t, err)
	require.Equal(t, "/23456789/sms/send", location)
}

type errorTemplateEngine struct{}

func (t errorTemplateEngine) Render(w io.Writer, name string, bind any, layout ...string) error {
	return errors.New("errorTemplateEngine")
}

func (t errorTemplateEngine) Load() error { return nil }

// go test -run Test_Ctx_Render_Engine_Error
func Test_Ctx_Render_Engine_Error(t *testing.T) {
	app := New()
	app.config.Views = errorTemplateEngine{}
	c := app.NewCtx(&fasthttp.RequestCtx{})

	err := c.Render("index.tmpl", nil)
	require.False(t, err == nil)
}

// go test -run Test_Ctx_Render_Go_Template
func Test_Ctx_Render_Go_Template(t *testing.T) {
	t.Parallel()

	file, err := os.CreateTemp(os.TempDir(), "fiber")
	require.NoError(t, err)
	defer os.Remove(file.Name())

	_, err = file.Write([]byte("template"))
	require.NoError(t, err)

	err = file.Close()
	require.NoError(t, err)

	app := New()

	c := app.NewCtx(&fasthttp.RequestCtx{})

	err = c.Render(file.Name(), nil)
	require.NoError(t, err)
	require.Equal(t, "template", string(c.Response().Body()))
}

// go test -run Test_Ctx_Send
func Test_Ctx_Send(t *testing.T) {
	t.Parallel()
	app := New()
	c := app.NewCtx(&fasthttp.RequestCtx{})

	c.Send([]byte("Hello, World"))
	c.Send([]byte("Don't crash please"))
	c.Send([]byte("1337"))
	require.Equal(t, "1337", string(c.Response().Body()))
}

// go test -v  -run=^$ -bench=Benchmark_Ctx_Send -benchmem -count=4
func Benchmark_Ctx_Send(b *testing.B) {
	app := New()
	c := app.NewCtx(&fasthttp.RequestCtx{})

	byt := []byte("Hello, World!")
	b.ReportAllocs()
	b.ResetTimer()
	for n := 0; n < b.N; n++ {
		c.Send(byt)
	}
	require.Equal(b, "Hello, World!", string(c.Response().Body()))
}

// go test -run Test_Ctx_SendStatus
func Test_Ctx_SendStatus(t *testing.T) {
	t.Parallel()
	app := New()
	c := app.NewCtx(&fasthttp.RequestCtx{})

	c.SendStatus(415)
	require.Equal(t, 415, c.Response().StatusCode())
	require.Equal(t, "Unsupported Media Type", string(c.Response().Body()))
}

// go test -run Test_Ctx_SendString
func Test_Ctx_SendString(t *testing.T) {
	t.Parallel()
	app := New()
	c := app.NewCtx(&fasthttp.RequestCtx{})

	c.SendString("Don't crash please")
	require.Equal(t, "Don't crash please", string(c.Response().Body()))
}

// go test -run Test_Ctx_SendStream
func Test_Ctx_SendStream(t *testing.T) {
	t.Parallel()
	app := New()
	c := app.NewCtx(&fasthttp.RequestCtx{})

	c.SendStream(bytes.NewReader([]byte("Don't crash please")))
	require.Equal(t, "Don't crash please", string(c.Response().Body()))

	c.SendStream(bytes.NewReader([]byte("Don't crash please")), len([]byte("Don't crash please")))
	require.Equal(t, "Don't crash please", string(c.Response().Body()))

	c.SendStream(bufio.NewReader(bytes.NewReader([]byte("Hello bufio"))))
	require.Equal(t, "Hello bufio", string(c.Response().Body()))

	file, err := os.Open("./.github/index.html")
	require.NoError(t, err)
	c.SendStream(bufio.NewReader(file))
	require.True(t, c.Response().Header.ContentLength() > 200)
}

// go test -run Test_Ctx_Set
func Test_Ctx_Set(t *testing.T) {
	t.Parallel()
	app := New()
	c := app.NewCtx(&fasthttp.RequestCtx{})

	c.Set("X-1", "1")
	c.Set("X-2", "2")
	c.Set("X-3", "3")
	c.Set("X-3", "1337")
	require.Equal(t, "1", string(c.Response().Header.Peek("x-1")))
	require.Equal(t, "2", string(c.Response().Header.Peek("x-2")))
	require.Equal(t, "1337", string(c.Response().Header.Peek("x-3")))
}

// go test -run Test_Ctx_Set_Splitter
func Test_Ctx_Set_Splitter(t *testing.T) {
	t.Parallel()
	app := New()
	c := app.NewCtx(&fasthttp.RequestCtx{})

	c.Set("Location", "foo\r\nSet-Cookie:%20SESSIONID=MaliciousValue\r\n")
	h := string(c.Response().Header.Peek("Location"))
	require.False(t, strings.Contains(h, "\r\n"), h)

	c.Set("Location", "foo\nSet-Cookie:%20SESSIONID=MaliciousValue\n")
	h = string(c.Response().Header.Peek("Location"))
	require.False(t, strings.Contains(h, "\n"), h)
}

// go test -v  -run=^$ -bench=Benchmark_Ctx_Set -benchmem -count=4
func Benchmark_Ctx_Set(b *testing.B) {
	app := New()
	c := app.NewCtx(&fasthttp.RequestCtx{})

	val := "1431-15132-3423"
	b.ReportAllocs()
	b.ResetTimer()
	for n := 0; n < b.N; n++ {
		c.Set(HeaderXRequestID, val)
	}
}

// go test -run Test_Ctx_Status
func Test_Ctx_Status(t *testing.T) {
	t.Parallel()
	app := New()
	c := app.NewCtx(&fasthttp.RequestCtx{})

	c.Status(400)
	require.Equal(t, 400, c.Response().StatusCode())
	c.Status(415).Send([]byte("Hello, World"))
	require.Equal(t, 415, c.Response().StatusCode())
	require.Equal(t, "Hello, World", string(c.Response().Body()))
}

// go test -run Test_Ctx_Type
func Test_Ctx_Type(t *testing.T) {
	t.Parallel()
	app := New()
	c := app.NewCtx(&fasthttp.RequestCtx{})

	c.Type(".json")
	require.Equal(t, "application/json", string(c.Response().Header.Peek("Content-Type")))

	c.Type("json", "utf-8")
	require.Equal(t, "application/json; charset=utf-8", string(c.Response().Header.Peek("Content-Type")))

	c.Type(".html")
	require.Equal(t, "text/html", string(c.Response().Header.Peek("Content-Type")))

	c.Type("html", "utf-8")
	require.Equal(t, "text/html; charset=utf-8", string(c.Response().Header.Peek("Content-Type")))
}

// go test -v  -run=^$ -bench=Benchmark_Ctx_Type -benchmem -count=4
func Benchmark_Ctx_Type(b *testing.B) {
	app := New()
	c := app.NewCtx(&fasthttp.RequestCtx{})

	b.ReportAllocs()
	b.ResetTimer()
	for n := 0; n < b.N; n++ {
		c.Type(".json")
		c.Type("json")
	}
}

// go test -v  -run=^$ -bench=Benchmark_Ctx_Type_Charset -benchmem -count=4
func Benchmark_Ctx_Type_Charset(b *testing.B) {
	app := New()
	c := app.NewCtx(&fasthttp.RequestCtx{}).(*DefaultCtx)

	b.ReportAllocs()
	b.ResetTimer()
	for n := 0; n < b.N; n++ {
		c.Type(".json", "utf-8")
		c.Type("json", "utf-8")
	}
}

// go test -run Test_Ctx_Vary
func Test_Ctx_Vary(t *testing.T) {
	t.Parallel()
	app := New()
	c := app.NewCtx(&fasthttp.RequestCtx{})

	c.Vary("Origin")
	c.Vary("User-Agent")
	c.Vary("Accept-Encoding", "Accept")
	require.Equal(t, "Origin, User-Agent, Accept-Encoding, Accept", string(c.Response().Header.Peek("Vary")))
}

// go test -v  -run=^$ -bench=Benchmark_Ctx_Vary -benchmem -count=4
func Benchmark_Ctx_Vary(b *testing.B) {
	app := New()
	c := app.NewCtx(&fasthttp.RequestCtx{}).(*DefaultCtx)

	b.ReportAllocs()
	b.ResetTimer()
	for n := 0; n < b.N; n++ {
		c.Vary("Origin", "User-Agent")
	}
}

// go test -run Test_Ctx_Write
func Test_Ctx_Write(t *testing.T) {
	t.Parallel()
	app := New()
	c := app.NewCtx(&fasthttp.RequestCtx{})

	c.Write([]byte("Hello, "))
	c.Write([]byte("World!"))
	require.Equal(t, "Hello, World!", string(c.Response().Body()))
}

// go test -v -run=^$ -bench=Benchmark_Ctx_Write -benchmem -count=4
func Benchmark_Ctx_Write(b *testing.B) {
	app := New()
	c := app.NewCtx(&fasthttp.RequestCtx{})

	byt := []byte("Hello, World!")
	b.ReportAllocs()
	b.ResetTimer()
	for n := 0; n < b.N; n++ {
		c.Write(byt)
	}
}

// go test -run Test_Ctx_Writef
func Test_Ctx_Writef(t *testing.T) {
	t.Parallel()
	app := New()
	c := app.NewCtx(&fasthttp.RequestCtx{})

	world := "World!"
	c.Writef("Hello, %s", world)
	require.Equal(t, "Hello, World!", string(c.Response().Body()))
}

// go test -v -run=^$ -bench=Benchmark_Ctx_Writef -benchmem -count=4
func Benchmark_Ctx_Writef(b *testing.B) {
	app := New()
	c := app.NewCtx(&fasthttp.RequestCtx{}).(*DefaultCtx)

	world := "World!"
	b.ReportAllocs()
	b.ResetTimer()
	for n := 0; n < b.N; n++ {
		c.Writef("Hello, %s", world)
	}
}

// go test -run Test_Ctx_WriteString
func Test_Ctx_WriteString(t *testing.T) {
	t.Parallel()
	app := New()
	c := app.NewCtx(&fasthttp.RequestCtx{})

	c.WriteString("Hello, ")
	c.WriteString("World!")
	require.Equal(t, "Hello, World!", string(c.Response().Body()))
}

// go test -run Test_Ctx_XHR
func Test_Ctx_XHR(t *testing.T) {
	t.Parallel()
	app := New()
	c := app.NewCtx(&fasthttp.RequestCtx{})

	c.Request().Header.Set(HeaderXRequestedWith, "XMLHttpRequest")
	require.True(t, c.XHR())
}

// go test -run=^$ -bench=Benchmark_Ctx_XHR -benchmem -count=4
func Benchmark_Ctx_XHR(b *testing.B) {
	app := New()
	c := app.NewCtx(&fasthttp.RequestCtx{})

	c.Request().Header.Set(HeaderXRequestedWith, "XMLHttpRequest")
	var equal bool
	b.ReportAllocs()
	b.ResetTimer()
	for n := 0; n < b.N; n++ {
		equal = c.XHR()
	}
	require.True(b, equal)
}

// go test -v  -run=^$ -bench=Benchmark_Ctx_SendString_B -benchmem -count=4
func Benchmark_Ctx_SendString_B(b *testing.B) {
	app := New()
	c := app.NewCtx(&fasthttp.RequestCtx{})

	body := "Hello, world!"
	b.ReportAllocs()
	b.ResetTimer()
	for n := 0; n < b.N; n++ {
		c.SendString(body)
	}
	require.Equal(b, []byte("Hello, world!"), c.Response().Body())
}

// go test -run Test_Ctx_BodyStreamWriter
func Test_Ctx_BodyStreamWriter(t *testing.T) {
	t.Parallel()

	ctx := &fasthttp.RequestCtx{}

	ctx.SetBodyStreamWriter(func(w *bufio.Writer) {
		fmt.Fprintf(w, "body writer line 1\n")
		if err := w.Flush(); err != nil {
			t.Errorf("unexpected error: %s", err)
		}
		fmt.Fprintf(w, "body writer line 2\n")
	})
	if !ctx.IsBodyStream() {
		t.Fatal("IsBodyStream must return true")
	}

	s := ctx.Response.String()
	br := bufio.NewReader(bytes.NewBufferString(s))
	var resp fasthttp.Response
	if err := resp.Read(br); err != nil {
		t.Fatalf("Error when reading response: %s", err)
	}
	body := string(resp.Body())
	expectedBody := "body writer line 1\nbody writer line 2\n"
	if body != expectedBody {
		t.Fatalf("unexpected body: %q. Expecting %q", body, expectedBody)
	}
}

// go test -v  -run=^$ -bench=Benchmark_Ctx_BodyStreamWriter -benchmem -count=4
func Benchmark_Ctx_BodyStreamWriter(b *testing.B) {
	ctx := &fasthttp.RequestCtx{}
	user := []byte(`{"name":"john"}`)
	b.ReportAllocs()
	b.ResetTimer()
	for n := 0; n < b.N; n++ {
		ctx.ResetBody()
		ctx.SetBodyStreamWriter(func(w *bufio.Writer) {
			for i := 0; i < 10; i++ {
				w.Write(user)
				if err := w.Flush(); err != nil {
					return
				}
			}
		})
	}
}

func Test_Ctx_String(t *testing.T) {
	t.Parallel()

	app := New()
	c := app.NewCtx(&fasthttp.RequestCtx{})

	require.Equal(t, "#0000000000000000 - 0.0.0.0:0 <-> 0.0.0.0:0 - GET http:///", c.String())
}

func TestCtx_ParamsInt(t *testing.T) {
	// Create a test context and set some strings (or params)

	// create a fake app to be used within this test
	app := New()

	// Create some test endpoints

	// For the user id I will use the number 1111, so I should be able to get the number
	// 1111 from the Ctx
	app.Get("/test/:user", func(c Ctx) error {
		// utils.AssertEqual(t, "john", c.Params("user"))

		num, err := c.ParamsInt("user")

		// Check the number matches
		if num != 1111 {
			t.Fatalf("Expected number 1111 from the path, got %d", num)
		}

		// Check no errors are returned, because we want NO errors in this one
		if err != nil {
			t.Fatalf("Expected nil error for 1111 test, got " + err.Error())
		}

		return nil
	})

	// In this test case, there will be a bad request where the expected number is NOT
	// a number in the path
	app.Get("/testnoint/:user", func(c Ctx) error {
		// utils.AssertEqual(t, "john", c.Params("user"))

		num, err := c.ParamsInt("user")

		// Check the number matches
		if num != 0 {
			t.Fatalf("Expected number 0 from the path, got %d", num)
		}

		// Check an error is returned, because we want NO errors in this one
		if err == nil {
			t.Fatal("Expected non nil error for bad req test, got nil")
		}

		return nil
	})

	// For the user id I will use the number 2222, so I should be able to get the number
	// 2222 from the Ctx even when the default value is specified
	app.Get("/testignoredefault/:user", func(c Ctx) error {
		// utils.AssertEqual(t, "john", c.Params("user"))

		num, err := c.ParamsInt("user", 1111)

		// Check the number matches
		if num != 2222 {
			t.Fatalf("Expected number 2222 from the path, got %d", num)
		}

		// Check no errors are returned, because we want NO errors in this one
		if err != nil {
			t.Fatalf("Expected nil error for 2222 test, got " + err.Error())
		}

		return nil
	})

	// In this test case, there will be a bad request where the expected number is NOT
	// a number in the path, default value of 1111 should be used instead
	app.Get("/testdefault/:user", func(c Ctx) error {
		// utils.AssertEqual(t, "john", c.Params("user"))

		num, err := c.ParamsInt("user", 1111)

		// Check the number matches
		if num != 1111 {
			t.Fatalf("Expected number 1111 from the path, got %d", num)
		}

		// Check an error is returned, because we want NO errors in this one
		if err != nil {
			t.Fatalf("Expected nil error for 1111 test, got " + err.Error())
		}

		return nil
	})

	app.Test(httptest.NewRequest(MethodGet, "/test/1111", nil))
	app.Test(httptest.NewRequest(MethodGet, "/testnoint/xd", nil))
	app.Test(httptest.NewRequest(MethodGet, "/testignoredefault/2222", nil))
	app.Test(httptest.NewRequest(MethodGet, "/testdefault/xd", nil))
}

// go test -run Test_Ctx_GetRespHeader
func Test_Ctx_GetRespHeader(t *testing.T) {
	app := New()
	c := app.NewCtx(&fasthttp.RequestCtx{})

	c.Set("test", "Hello, World 👋!")
	c.Response().Header.Set(HeaderContentType, "application/json")
	require.Equal(t, c.GetRespHeader("test"), "Hello, World 👋!")
	require.Equal(t, c.GetRespHeader(HeaderContentType), "application/json")
}

// go test -run Test_Ctx_IsFromLocal
func Test_Ctx_IsFromLocal(t *testing.T) {
	t.Parallel()
	// Test "0.0.0.0", "127.0.0.1" and "::1".
	{
		app := New()
		c := app.NewCtx(&fasthttp.RequestCtx{})

		require.True(t, c.IsFromLocal())
	}
	// This is a test for "0.0.0.0"
	{
		app := New()
		c := app.NewCtx(&fasthttp.RequestCtx{})
		c.Request().Header.Set(HeaderXForwardedFor, "0.0.0.0")

		require.True(t, c.IsFromLocal())
	}

	// This is a test for "127.0.0.1"
	{
		app := New()
		c := app.NewCtx(&fasthttp.RequestCtx{})
		c.Request().Header.Set(HeaderXForwardedFor, "127.0.0.1")

		require.True(t, c.IsFromLocal())
	}

	// This is a test for "localhost"
	{
		app := New()
		c := app.NewCtx(&fasthttp.RequestCtx{})

		require.True(t, c.IsFromLocal())
	}

	// This is testing "::1", it is the compressed format IPV6 loopback address 0:0:0:0:0:0:0:1.
	// It is the equivalent of the IPV4 address 127.0.0.1.
	{
		app := New()
		c := app.NewCtx(&fasthttp.RequestCtx{})
		c.Request().Header.Set(HeaderXForwardedFor, "::1")

		require.True(t, c.IsFromLocal())
	}

	{
		app := New()
		c := app.NewCtx(&fasthttp.RequestCtx{})
		c.Request().Header.Set(HeaderXForwardedFor, "93.46.8.90")

		require.False(t, c.IsFromLocal())
	}
}<|MERGE_RESOLUTION|>--- conflicted
+++ resolved
@@ -2021,140 +2021,6 @@
 	require.Equal(t, "Works", resp.Header.Get("X-Next-Result"))
 }
 
-<<<<<<< HEAD
-=======
-// go test -run Test_Ctx_Redirect
-func Test_Ctx_Redirect(t *testing.T) {
-	t.Parallel()
-	app := New()
-	c := app.NewCtx(&fasthttp.RequestCtx{})
-
-	c.Redirect("http://default.com")
-	require.Equal(t, 302, c.Response().StatusCode())
-	require.Equal(t, "http://default.com", string(c.Response().Header.Peek(HeaderLocation)))
-
-	c.Redirect("http://example.com", 301)
-	require.Equal(t, 301, c.Response().StatusCode())
-	require.Equal(t, "http://example.com", string(c.Response().Header.Peek(HeaderLocation)))
-}
-
-// go test -run Test_Ctx_RedirectToRouteWithParams
-func Test_Ctx_RedirectToRouteWithParams(t *testing.T) {
-	t.Parallel()
-	app := New()
-	app.Get("/user/:name", func(c Ctx) error {
-		return c.JSON(c.Params("name"))
-	}).Name("user")
-	c := app.NewCtx(&fasthttp.RequestCtx{})
-
-	c.RedirectToRoute("user", Map{
-		"name": "fiber",
-	})
-	require.Equal(t, 302, c.Response().StatusCode())
-	require.Equal(t, "/user/fiber", string(c.Response().Header.Peek(HeaderLocation)))
-}
-
-// go test -run Test_Ctx_RedirectToRouteWithParams
-func Test_Ctx_RedirectToRouteWithQueries(t *testing.T) {
-	t.Parallel()
-	app := New()
-	app.Get("/user/:name", func(c Ctx) error {
-		return c.JSON(c.Params("name"))
-	}).Name("user")
-	c := app.NewCtx(&fasthttp.RequestCtx{})
-
-	c.RedirectToRoute("user", Map{
-		"name":    "fiber",
-		"queries": map[string]string{"data[0][name]": "john", "data[0][age]": "10", "test": "doe"},
-	})
-	require.Equal(t, 302, c.Response().StatusCode())
-	// analysis of query parameters with url parsing, since a map pass is always randomly ordered
-	location, err := url.Parse(string(c.Response().Header.Peek(HeaderLocation)))
-	require.NoError(t, err, "url.Parse(location)")
-	require.Equal(t, "/user/fiber", location.Path)
-	require.Equal(t, url.Values{"data[0][name]": []string{"john"}, "data[0][age]": []string{"10"}, "test": []string{"doe"}}, location.Query())
-}
-
-// go test -run Test_Ctx_RedirectToRouteWithOptionalParams
-func Test_Ctx_RedirectToRouteWithOptionalParams(t *testing.T) {
-	t.Parallel()
-	app := New()
-	app.Get("/user/:name?", func(c Ctx) error {
-		return c.JSON(c.Params("name"))
-	}).Name("user")
-	c := app.NewCtx(&fasthttp.RequestCtx{})
-
-	c.RedirectToRoute("user", Map{
-		"name": "fiber",
-	})
-	require.Equal(t, 302, c.Response().StatusCode())
-	require.Equal(t, "/user/fiber", string(c.Response().Header.Peek(HeaderLocation)))
-}
-
-// go test -run Test_Ctx_RedirectToRouteWithOptionalParamsWithoutValue
-func Test_Ctx_RedirectToRouteWithOptionalParamsWithoutValue(t *testing.T) {
-	t.Parallel()
-	app := New()
-	app.Get("/user/:name?", func(c Ctx) error {
-		return c.JSON(c.Params("name"))
-	}).Name("user")
-	c := app.NewCtx(&fasthttp.RequestCtx{})
-
-	c.RedirectToRoute("user", Map{})
-	require.Equal(t, 302, c.Response().StatusCode())
-	require.Equal(t, "/user/", string(c.Response().Header.Peek(HeaderLocation)))
-}
-
-// go test -run Test_Ctx_RedirectToRouteWithGreedyParameters
-func Test_Ctx_RedirectToRouteWithGreedyParameters(t *testing.T) {
-	t.Parallel()
-	app := New()
-	app.Get("/user/+", func(c Ctx) error {
-		return c.JSON(c.Params("+"))
-	}).Name("user")
-	c := app.NewCtx(&fasthttp.RequestCtx{})
-
-	c.RedirectToRoute("user", Map{
-		"+": "test/routes",
-	})
-	require.Equal(t, 302, c.Response().StatusCode())
-	require.Equal(t, "/user/test/routes", string(c.Response().Header.Peek(HeaderLocation)))
-}
-
-// go test -run Test_Ctx_RedirectBack
-func Test_Ctx_RedirectBack(t *testing.T) {
-	t.Parallel()
-	app := New()
-	app.Get("/", func(c Ctx) error {
-		return c.JSON("Home")
-	}).Name("home")
-	c := app.NewCtx(&fasthttp.RequestCtx{})
-
-	c.RedirectBack("/")
-	require.Equal(t, 302, c.Response().StatusCode())
-	require.Equal(t, "/", string(c.Response().Header.Peek(HeaderLocation)))
-}
-
-// go test -run Test_Ctx_RedirectBackWithReferer
-func Test_Ctx_RedirectBackWithReferer(t *testing.T) {
-	t.Parallel()
-	app := New()
-	app.Get("/", func(c Ctx) error {
-		return c.JSON("Home")
-	}).Name("home")
-	app.Get("/back", func(c Ctx) error {
-		return c.JSON("Back")
-	}).Name("back")
-	c := app.NewCtx(&fasthttp.RequestCtx{})
-
-	c.Request().Header.Set(HeaderReferer, "/back")
-	c.RedirectBack("/")
-	require.Equal(t, 302, c.Response().StatusCode())
-	require.Equal(t, "/back", c.Get(HeaderReferer))
-	require.Equal(t, "/back", string(c.Response().Header.Peek(HeaderLocation)))
-}
-
->>>>>>> f9e87097
 // go test -run Test_Ctx_Render
 func Test_Ctx_Render(t *testing.T) {
 	t.Parallel()
@@ -2367,56 +2233,6 @@
 	require.Equal(b, "<h1>Hello, World! Test</h1>", string(c.Response().Body()))
 }
 
-<<<<<<< HEAD
-=======
-func Benchmark_Ctx_RedirectToRoute(b *testing.B) {
-	app := New()
-	app.Get("/user/:name", func(c Ctx) error {
-		return c.JSON(c.Params("name"))
-	}).Name("user")
-
-	c := app.NewCtx(&fasthttp.RequestCtx{}).(*DefaultCtx)
-
-	b.ReportAllocs()
-	b.ResetTimer()
-
-	for n := 0; n < b.N; n++ {
-		c.RedirectToRoute("user", Map{
-			"name": "fiber",
-		})
-	}
-
-	require.Equal(b, 302, c.Response().StatusCode())
-	require.Equal(b, "/user/fiber", string(c.Response().Header.Peek(HeaderLocation)))
-}
-
-func Benchmark_Ctx_RedirectToRouteWithQueries(b *testing.B) {
-	app := New()
-	app.Get("/user/:name", func(c Ctx) error {
-		return c.JSON(c.Params("name"))
-	}).Name("user")
-
-	c := app.NewCtx(&fasthttp.RequestCtx{}).(*DefaultCtx)
-
-	b.ReportAllocs()
-	b.ResetTimer()
-
-	for n := 0; n < b.N; n++ {
-		c.RedirectToRoute("user", Map{
-			"name":    "fiber",
-			"queries": map[string]string{"a": "a", "b": "b"},
-		})
-	}
-
-	require.Equal(b, 302, c.Response().StatusCode())
-	// analysis of query parameters with url parsing, since a map pass is always randomly ordered
-	location, err := url.Parse(string(c.Response().Header.Peek(HeaderLocation)))
-	require.NoError(b, err, "url.Parse(location)")
-	require.Equal(b, "/user/fiber", location.Path)
-	require.Equal(b, url.Values{"a": []string{"a"}, "b": []string{"b"}}, location.Query())
-}
-
->>>>>>> f9e87097
 func Benchmark_Ctx_RenderLocals(b *testing.B) {
 	engine := &testTemplateEngine{}
 	err := engine.Load()
